#!/usr/bin/env python3
# -*- coding: utf-8 -*-

# Copyright (c) 2020, NVIDIA CORPORATION.  All rights reserved.
#
# Licensed under the Apache License, Version 2.0 (the "License");
# you may not use this file except in compliance with the License.
# You may obtain a copy of the License at
#
#     http://www.apache.org/licenses/LICENSE-2.0
#
# Unless required by applicable law or agreed to in writing, software
# distributed under the License is distributed on an "AS IS" BASIS,
# WITHOUT WARRANTIES OR CONDITIONS OF ANY KIND, either express or implied.
# See the License for the specific language governing permissions and
# limitations under the License.

import os
import re
import sys
import glob

import sphinx_book_theme

# If extensions (or modules to document with autodoc) are in another directory,
# add these directories to sys.path here. If the directory is relative to the
# documentation root, use os.path.abspath to make it absolute, like shown here.

sys.path.insert(0, os.path.abspath("../.."))
sys.path.insert(0, os.path.abspath("../../nemo"))
sys.path.insert(0, os.path.abspath("../../nemo_text_processing"))

from package_info import __version__

templates_path = ["_templates"]

autodoc_mock_imports = [
    'torch',
    'torch.nn',
    'torch.utils',
    'torch.optim',
    'torch.utils.data',
    'torch.utils.data.sampler',
    'torchtext',
    'torchvision',
    'ruamel.yaml',  # ruamel.yaml has ., which is troublesome for this regex
    'hydra',  # hydra-core in requirements, hydra during import
    'dateutil',  # part of core python
    'transformers.tokenization_bert',  # has ., troublesome for this regex
    'megatron',  # megatron-lm in requirements, megatron in import
    'sklearn',  # scikit_learn in requirements, sklearn in import
    'nemo_text_processing.inverse_text_normalization',  # Not installed automatically
    'nemo_text_processing.text_normalization',  # Not installed automatically
    'attr',  # attrdict in requirements, attr in import
    'torchmetrics',  # inherited from PTL
    'lightning_utilities',  # inherited from PTL
    'apex',
    'joblib',  # inherited from optional code
    'IPython',
    'ipadic',
    'psutil',
]

_skipped_autodoc_mock_imports = ['wrapt', 'numpy']

for req_path in sorted(list(glob.glob("../../requirements/*.txt"))):
    if "docs.txt" in req_path:
        continue

    req_file = os.path.abspath(os.path.expanduser(req_path))
    with open(req_file, 'r') as f:
        for line in f:
            line = line.replace("\n", "")
            req = re.search(r"([a-zA-Z0-9-_]*)", line)
            if req:
                req = req.group(1)
                req = req.replace("-", "_")

                if req not in autodoc_mock_imports:
                    if req in _skipped_autodoc_mock_imports:
                        print(f"Skipping req : `{req}` (lib {line})")
                        continue

                    autodoc_mock_imports.append(req)
                    print(f"Adding req : `{req}` to autodoc mock requirements (lib {line})")
                else:
                    print(f"`{req}` already added to autodoc mock requirements (lib {line})")

#
# -- General configuration ------------------------------------------------

# If your documentation needs a minimal Sphinx version, state it here.
#
# needs_sphinx = '1.0'

# Add any Sphinx extension module names here, as strings. They can be
# extensions coming with Sphinx (named 'sphinx.ext.*') or your custom
# ones.

extensions = [
    "sphinx.ext.autodoc",
    "sphinx.ext.todo",
    "sphinx.ext.coverage",
    "sphinx.ext.mathjax",
    "sphinx.ext.ifconfig",
    "sphinx.ext.viewcode",
    "sphinx.ext.napoleon",
    "sphinx.ext.githubpages",
    "sphinxcontrib.bibtex",
    "sphinx.ext.inheritance_diagram",
    "sphinx.ext.intersphinx",
    "sphinx.ext.autosectionlabel",
    "sphinxcontrib.bibtex",
    "sphinx_copybutton",
]

bibtex_bibfiles = [
    'asr/asr_all.bib',
    'nlp/nlp_all.bib',
    'nlp/text_normalization/tn_itn_all.bib',
    'tools/tools_all.bib',
<<<<<<< HEAD
    'tts_all.bib',
=======
    'tts/tts_all.bib',
>>>>>>> 4a93d287
    'text_processing/text_processing_all.bib',
    'core/adapters/adapter_bib.bib',
]

intersphinx_mapping = {
    'pytorch': ('https://pytorch.org/docs/stable', None),
    'pytorch-lightning': ('https://pytorch-lightning.readthedocs.io/en/latest/', None),
}

# Set default flags for all classes.
autodoc_default_options = {'members': None, 'undoc-members': None, 'show-inheritance': True}

locale_dirs = ['locale/']  # path is example but recommended.
gettext_compact = False  # optional.

# The suffix(es) of source filenames.
# You can specify multiple suffix as a list of string:
#
# source_suffix = ['.rst', '.md']
source_suffix = ".rst"

# The master toctree document.
master_doc = "index"

# General information about the project.
project = "NVIDIA NeMo"
copyright = "© 2021-2022 NVIDIA Corporation & Affiliates. All rights reserved."
author = "NVIDIA CORPORATION"

# The version info for the project you're documenting, acts as replacement for
# |version| and |release|, also used in various other places throughout the
# built documents.


# The short X.Y version.
# version = "0.10.0"
version = __version__
# The full version, including alpha/beta/rc tags.
# release = "0.9.0"
release = __version__

# The language for content autogenerated by Sphinx. Refer to documentation
# for a list of supported languages.
#
# This is also used if you do content translation via gettext catalogs.
# Usually you set "language" from the command line for these cases.
language = None

# List of patterns, relative to source directory, that match files and
# directories to ignore when looking for source files.
# This patterns also effect to html_static_path and html_extra_path
exclude_patterns = []

# The name of the Pygments (syntax highlighting) style to use.
pygments_style = "default"

### Previous NeMo theme
# # NVIDIA theme settings.
# html_theme = 'nvidia_theme'

# html_theme_path = ["."]

# html_theme_options = {
#     'display_version': True,
#     'project_version': version,
#     'project_name': project,
#     'logo_path': None,
#     'logo_only': True,
# }
# html_title = 'Introduction'

# html_logo = html_theme_options["logo_path"]

# -- Options for HTMLHelp output ------------------------------------------

# Output file base name for HTML help builder.
htmlhelp_basename = "nemodoc"

### from TLT conf.py
# -- Options for HTML output -------------------------------------------------

# The theme to use for HTML and HTML Help pages.  See the documentation for
# a list of builtin themes.
#

# html_theme_path = [sphinx_rtd_theme.get_html_theme_path()]

html_theme = "sphinx_book_theme"
html_logo = os.path.join('nv_logo.png')
html_title = 'NVIDIA NeMo'

html_theme_options = {
    'logo_only': True,
    'display_version': True,
    # 'prev_next_buttons_location': 'bottom',
    # 'style_external_links': False,
    # 'style_nav_header_background': '#000000',
    # Toc options
    'collapse_navigation': False,
    # 'sticky_navigation': False,
    'navigation_depth': 10,
    # 'includehidden': False,
    # 'titles_only': False,
    # Sphinx Book theme,
    'repository_url': 'https://github.com/NVIDIA/NeMo',
    'use_repository_button': True,
    'show_navbar_depth': 1,
    'show_toc_level': 10,
}


# Add any paths that contain custom static files (such as style sheets) here,
# relative to this directory. They are copied after the builtin static files,
# so a file named "default.css" will overwrite the builtin "default.css".

html_favicon = 'favicon.ico'

html_static_path = ['_static']

html_last_updated_fmt = ''


def setup(app):
    app.add_css_file('css/custom.css')
    app.add_js_file('js/pk_scripts.js')


# html_css_files = [
#     './custom.css',
# ]

# html_js_files = [
#     './pk_scripts.js',
# ]<|MERGE_RESOLUTION|>--- conflicted
+++ resolved
@@ -119,11 +119,7 @@
     'nlp/nlp_all.bib',
     'nlp/text_normalization/tn_itn_all.bib',
     'tools/tools_all.bib',
-<<<<<<< HEAD
-    'tts_all.bib',
-=======
     'tts/tts_all.bib',
->>>>>>> 4a93d287
     'text_processing/text_processing_all.bib',
     'core/adapters/adapter_bib.bib',
 ]
