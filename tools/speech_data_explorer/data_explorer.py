# Copyright (c) 2020, NVIDIA CORPORATION.  All rights reserved.
#
# Licensed under the Apache License, Version 2.0 (the "License");
# you may not use this file except in compliance with the License.
# You may obtain a copy of the License at
#
#     http://www.apache.org/licenses/LICENSE-2.0
#
# Unless required by applicable law or agreed to in writing, software
# distributed under the License is distributed on an "AS IS" BASIS,
# WITHOUT WARRANTIES OR CONDITIONS OF ANY KIND, either express or implied.
# See the License for the specific language governing permissions and
# limitations under the License.

import argparse
import base64
import csv
import datetime
import difflib
import io
import json
import logging
import math
import operator
import os
import pickle
from collections import defaultdict
from os.path import expanduser
from pathlib import Path

import dash
import dash_bootstrap_components as dbc
import diff_match_patch
import editdistance
import jiwer
import librosa
import numpy as np
import pandas as pd
import soundfile as sf
import tqdm
from dash import dash_table, dcc, html
from dash.dependencies import Input, Output, State
from dash.exceptions import PreventUpdate
from plotly import express as px
from plotly import graph_objects as go
from plotly.subplots import make_subplots

# number of items in a table per page
DATA_PAGE_SIZE = 10

# operators for filtering items
filter_operators = {
    '>=': 'ge',
    '<=': 'le',
    '<': 'lt',
    '>': 'gt',
    '!=': 'ne',
    '=': 'eq',
    'contains ': 'contains',
}
comparison_mode = False
# parse table filter queries
def split_filter_part(filter_part):
    for op in filter_operators:
        if op in filter_part:
            name_part, value_part = filter_part.split(op, 1)
            name = name_part[name_part.find('{') + 1 : name_part.rfind('}')]
            value_part = value_part.strip()
            v0 = value_part[0]
            if v0 == value_part[-1] and v0 in ("'", '"', '`'):
                value = value_part[1:-1].replace('\\' + v0, v0)
            else:
                try:
                    value = float(value_part)
                except ValueError:
                    value = value_part
            return name, filter_operators[op], value
    return [None] * 3


# standard command-line arguments parser
def parse_args():
    parser = argparse.ArgumentParser(description='Speech Data Explorer')
    parser.add_argument(
        'manifest', help='path to JSON manifest file',
    )
    parser.add_argument('--vocab', help='optional vocabulary to highlight OOV words')
    parser.add_argument('--port', default='8050', help='serving port for establishing connection')
    parser.add_argument(
        '--disable-caching-metrics', action='store_true', help='disable caching metrics for errors analysis'
    )
    parser.add_argument(
        '--estimate-audio-metrics',
        '-a',
        action='store_true',
        help='estimate frequency bandwidth and signal level of audio recordings',
    )
    parser.add_argument(
        '--audio-base-path',
        default=None,
        type=str,
        help='A base path for the relative paths in manifest. It defaults to manifest path.',
    )
    parser.add_argument('--debug', '-d', action='store_true', help='enable debug mode')

    parser.add_argument(
        '--names_compared',
        '-nc',
        nargs=2,
        type=str,
        help='names of the two fields that will be compared, example: pred_text_contextnet pred_text_conformer. "pred_text_" prefix IS IMPORTANT!',
    )
    args = parser.parse_args()

    # assume audio_filepath is relative to the directory where the manifest is stored
    if args.audio_base_path is None:
        args.audio_base_path = os.path.dirname(args.manifest)

    # automaticly going in comparison mode, if there is names_compared argument
    if args.names_compared is not None:
        comparison_mode = True
<<<<<<< HEAD
        #check
    print(args, comparison_mode)
=======
        # check
    print(args)
>>>>>>> 3c973041
    return args, comparison_mode


# estimate frequency bandwidth of signal
def eval_bandwidth(signal, sr, threshold=-50):
    time_stride = 0.01
    hop_length = int(sr * time_stride)
    n_fft = 512
    spectrogram = np.mean(
        np.abs(librosa.stft(y=signal, n_fft=n_fft, hop_length=hop_length, window='blackmanharris')) ** 2, axis=1
    )
    power_spectrum = librosa.power_to_db(S=spectrogram, ref=np.max, top_db=100)
    freqband = 0
    for idx in range(len(power_spectrum) - 1, -1, -1):
        if power_spectrum[idx] > threshold:
            freqband = idx / n_fft * sr
            break
    return freqband


# load data from JSON manifest file
def load_data(
    data_filename,
    disable_caching=False,
    estimate_audio=False,
    vocab=None,
    audio_base_path=None,
    comparison_moode=False,
    names=None,
):
    if comparison_moode:
        if names is None:
            logging.error(f'Please, specify names of compared models')
        name_1, name_2 = names

    if not comparison_moode:
        if vocab is not None:
            # load external vocab
            vocabulary_ext = {}
            with open(vocab, 'r') as f:
                for line in f:
                    if '\t' in line:
                        # parse word from TSV file
                        word = line.split('\t')[0]
                    else:
                        # assume each line contains just a single word
                        word = line.strip()
                    vocabulary_ext[word] = 1

        if not disable_caching:
            pickle_filename = data_filename.split('.json')[0]
            json_mtime = datetime.datetime.fromtimestamp(os.path.getmtime(data_filename))
            timestamp = json_mtime.strftime('%Y%m%d_%H%M')
            pickle_filename += '_' + timestamp + '.pkl'
            if os.path.exists(pickle_filename):
                with open(pickle_filename, 'rb') as f:
                    data, wer, cer, wmr, mwa, num_hours, vocabulary_data, alphabet, metrics_available = pickle.load(f)
                if vocab is not None:
                    for item in vocabulary_data:
                        item['OOV'] = item['word'] not in vocabulary_ext
                if estimate_audio:
                    for item in data:
                        filepath = absolute_audio_filepath(item['audio_filepath'], audio_base_path)
                        signal, sr = librosa.load(path=filepath, sr=None)
                        bw = eval_bandwidth(signal, sr)
                        item['freq_bandwidth'] = int(bw)
                        item['level_db'] = 20 * np.log10(np.max(np.abs(signal)))
                with open(pickle_filename, 'wb') as f:
                    pickle.dump(
                        [data, wer, cer, wmr, mwa, num_hours, vocabulary_data, alphabet, metrics_available],
                        f,
                        pickle.HIGHEST_PROTOCOL,
                    )
                return data, wer, cer, wmr, mwa, num_hours, vocabulary_data, alphabet, metrics_available

    data = []
    wer_count = 0
    cer_count = 0
    wmr_count = 0
    wer = 0
    cer = 0
    wmr = 0
    mwa = 0
    num_hours = 0
    vocabulary = defaultdict(lambda: 0)
    match_vocab = defaultdict(lambda: 0)
    match_vocab_1 = defaultdict(lambda: 0)
    match_vocab_2 = defaultdict(lambda: 0)

    def append_data(
        data_filename, estimate_audio, field_name='pred_text',
    ):
        data = []
        wer_dist = 0.0
        wer_count = 0
        cer_dist = 0.0
        cer_count = 0
        wmr_count = 0
        wer = 0
        cer = 0
        wmr = 0
        mwa = 0
        num_hours = 0
        vocabulary = defaultdict(lambda: 0)
        alphabet = set()
        match_vocab = defaultdict(lambda: 0)

        sm = difflib.SequenceMatcher()
        metrics_available = False
        with open(data_filename, 'r', encoding='utf8') as f:
            for line in tqdm.tqdm(f):
                item = json.loads(line)
                if not isinstance(item['text'], str):
                    item['text'] = ''
                num_chars = len(item['text'])
                orig = item['text'].split()
                num_words = len(orig)
                for word in orig:
                    vocabulary[word] += 1
                for char in item['text']:
                    alphabet.add(char)
                num_hours += item['duration']

                if field_name in item:
                    metrics_available = True
                    pred = item[field_name].split()
                    measures = jiwer.compute_measures(item['text'], item[field_name])
                    word_dist = measures['substitutions'] + measures['insertions'] + measures['deletions']
                    char_dist = editdistance.eval(item['text'], item[field_name])
                    wer_dist += word_dist
                    cer_dist += char_dist
                    wer_count += num_words
                    cer_count += num_chars

                    sm.set_seqs(orig, pred)
                    for m in sm.get_matching_blocks():
                        for word_idx in range(m[0], m[0] + m[2]):
                            match_vocab[orig[word_idx]] += 1
                    wmr_count += measures['hits']

                data.append(
                    {
                        'audio_filepath': item['audio_filepath'],
                        'duration': round(item['duration'], 2),
                        'num_words': num_words,
                        'num_chars': num_chars,
                        'word_rate': round(num_words / item['duration'], 2),
                        'char_rate': round(num_chars / item['duration'], 2),
                        'text': item['text'],
                    }
                )
                if metrics_available:
                    data[-1][field_name] = item[field_name]
                    if num_words == 0:
                        num_words = 1e-9
                    if num_chars == 0:
                        num_chars = 1e-9
                    data[-1]['WER'] = round(word_dist / num_words * 100.0, 2)
                    data[-1]['CER'] = round(char_dist / num_chars * 100.0, 2)
                    data[-1]['WMR'] = round(measures['hits'] / num_words * 100.0, 2)
                    data[-1]['I'] = measures['insertions']
                    data[-1]['D'] = measures['deletions']
                    data[-1]['D-I'] = measures['deletions'] - measures['insertions']

            if estimate_audio:
                filepath = absolute_audio_filepath(item['audio_filepath'], data_filename)
                signal, sr = librosa.load(path=filepath, sr=None)
                bw = eval_bandwidth(signal, sr)
                item['freq_bandwidth'] = int(bw)
                item['level_db'] = 20 * np.log10(np.max(np.abs(signal)))
            for k in item:
                if k not in data[-1]:
                    data[-1][k] = item[k]

            vocabulary_data = [{'word': word, 'count': vocabulary[word]} for word in vocabulary]
            return (
                vocabulary_data,
                metrics_available,
                data,
                wer_dist,
                wer_count,
                cer_dist,
                cer_count,
                wmr_count,
                wer,
                cer,
                wmr,
                mwa,
                num_hours,
                vocabulary,
                alphabet,
                match_vocab,
            )

    (
        vocabulary_data,
        metrics_available,
        data,
        wer_dist,
        wer_count,
        cer_dist,
        cer_count,
        wmr_count,
        wer,
        cer,
        wmr,
        mwa,
        num_hours,
        vocabulary,
        alphabet,
        match_vocab,
    ) = append_data(data_filename, estimate_audio, field_name='pred_text')
    if comparison_moode:
        (
            vocabulary_data_1,
            metrics_available_1,
            data_1,
            wer_dist_1,
            wer_count_1,
            cer_dist_1,
            cer_count_1,
            wmr_count_1,
            wer_1,
            cer_1,
            wmr_1,
            mwa_1,
            num_hours_1,
            vocabulary_1,
            alphabet_1,
            match_vocab_1,
        ) = append_data(data_filename, estimate_audio, field_name=name_1)
        (
            vocabulary_data_2,
            metrics_available_2,
            data_2,
            wer_dist_2,
            wer_count_2,
            cer_dist_2,
            cer_count_2,
            wmr_count_2,
            wer_2,
            cer_2,
            wmr_2,
            mwa_2,
            num_hours_2,
            vocabulary_2,
            alphabet_2,
            match_vocab_2,
        ) = append_data(data_filename, estimate_audio, field_name=name_2)
        

    if not comparison_moode:
        if vocab is not None:
            for item in vocabulary_data:
                item['OOV'] = item['word'] not in vocabulary_ext

    if metrics_available or comparison_mode:
        if metrics_available:
            wer = wer_dist / wer_count * 100.0
            cer = cer_dist / cer_count * 100.0
            wmr = wmr_count / wer_count * 100.0
        if comparison_mode:
            if metrics_available_1 and metrics_available_2:
                wer_1 = wer_dist_1 / wer_count_1 * 100.0
                cer_1 = cer_dist_1 / cer_count_1 * 100.0
                wmr_1 = wmr_count_1 / wer_count_1 * 100.0

                wer = wer_dist_2 / wer_count_2 * 100.0
                cer = cer_dist_2 / cer_count_2 * 100.0
                wmr = wmr_count_2 / wer_count_2 * 100.0

                acc_sum_1 = 0
                acc_sum_2 = 0

                for item in vocabulary_data_1:
                    w = item['word']
                    word_accuracy_1 = match_vocab_1[w] / vocabulary_1[w] * 100.0
                    acc_sum_1 += word_accuracy_1
                    item['accuracy_1'] = round(word_accuracy_1, 1)  # Check
                mwa_1 = acc_sum_1 / len(vocabulary_data_1)

                for item in vocabulary_data_2:
                    w = item['word']
                    word_accuracy_2 = match_vocab_2[w] / vocabulary_2[w] * 100.0
                    acc_sum_2 += word_accuracy_2
                    item['accuracy_2'] = round(word_accuracy_2, 1)  # Check
                mwa_2 = acc_sum_2 / len(vocabulary_data_2)

        acc_sum = 0
        for item in vocabulary_data:
            w = item['word']
            word_accuracy = match_vocab[w] / vocabulary[w] * 100.0
            acc_sum += word_accuracy
            item['accuracy'] = round(word_accuracy, 1)
        mwa = acc_sum / len(vocabulary_data)

    num_hours /= 3600.0

    if not comparison_moode:
        if not disable_caching:
            with open(pickle_filename, 'wb') as f:
                pickle.dump(
                    [data, wer, cer, wmr, mwa, num_hours, vocabulary_data, alphabet, metrics_available],
                    f,
                    pickle.HIGHEST_PROTOCOL,
                )
    if comparison_moode:
        return (
            data,
            wer,
            cer,
            wmr,
            mwa,
            num_hours,
            vocabulary_data,
            alphabet,
            metrics_available,
            data_1,
            wer_1,
            cer_1,
            wmr_1,
            mwa_1,
            num_hours_1,
            vocabulary_data_1,
            alphabet_1,
            metrics_available_1,
            data_2,
            wer_2,
            cer_2,
            wmr_2,
            mwa_2,
            num_hours_2,
            vocabulary_data_2,
            alphabet_2,
            metrics_available_2,
        )

    return data, wer, cer, wmr, mwa, num_hours, vocabulary_data, alphabet, metrics_available


# plot histogram of specified field in data list
def plot_histogram(data, key, label):
    fig = px.histogram(
        data_frame=[item[key] for item in data],
        nbins=50,
        log_y=True,
        labels={'value': label},
        opacity=0.5,
        color_discrete_sequence=['green'],
        height=200,
    )
    fig.update_layout(showlegend=False, margin=dict(l=0, r=0, t=0, b=0, pad=0))
    return fig


def plot_word_accuracy(vocabulary_data):
    labels = ['Unrecognized', 'Sometimes recognized', 'Always recognized']
    counts = [0, 0, 0]
    for word in vocabulary_data:
        if word['accuracy'] == 0:
            counts[0] += 1
        elif word['accuracy'] < 100:
            counts[1] += 1
        else:
            counts[2] += 1
    colors = ['red', 'orange', 'green']

    fig = go.Figure(
        data=[
            go.Bar(
                x=labels,
                y=counts,
                marker_color=colors,
                text=['{:.2%}'.format(count / sum(counts)) for count in counts],
                textposition='auto',
            )
        ]
    )
    fig.update_layout(
        showlegend=False, margin=dict(l=0, r=0, t=0, b=0, pad=0), height=200, yaxis={'title_text': '#words'}
    )

    return fig


def absolute_audio_filepath(audio_filepath, audio_base_path):
    """Return absolute path to an audio file.

    Check if a file existst at audio_filepath.
    If not, assume that the path is relative to audio_base_path.
    """
    audio_filepath = Path(audio_filepath)

    if not audio_filepath.is_file() and not audio_filepath.is_absolute():
        audio_filepath = audio_base_path / audio_filepath
        if audio_filepath.is_file():
            filename = str(audio_filepath)
        else:
            filename = expanduser(audio_filepath)
    else:
        filename = expanduser(audio_filepath)

    return filename


# parse the CLI arguments
args, comparison_mode = parse_args()
# parse names of compared models, if any
if comparison_mode:
    name_1, name_2 = args.names_compared
    print(name_1, name_2)

print('Loading data...')
if not comparison_mode:
    data, wer, cer, wmr, mwa, num_hours, vocabulary, alphabet, metrics_available = load_data(
        args.manifest,
        args.disable_caching_metrics,
        args.estimate_audio_metrics,
        args.vocab,
        args.audio_base_path,
        comparison_mode,
        args.names_compared,
    )
else:
    (
        data,
        wer,
        cer,
        wmr,
        mwa,
        num_hours,
        vocabulary,
        alphabet,
        metrics_available,
        data_1,
        wer_1,
        cer_1,
        wmr_1,
        mwa_1,
        num_hours_1,
        vocabulary_1,
        alphabet_1,
        metrics_available_1,
        data_2,
        wer_2,
        cer_2,
        wmr_2,
        mwa_2,
        num_hours_2,
        vocabulary_2,
        alphabet_2,
        metrics_available_2,
    ) = load_data(
        args.manifest,
        args.disable_caching_metrics,
        args.estimate_audio_metrics,
        args.vocab,
        args.audio_base_path,
        comparison_mode,
        args.names_compared,
    )
print('Starting server...')
app = dash.Dash(
    __name__,
    suppress_callback_exceptions=True,
    external_stylesheets=[dbc.themes.BOOTSTRAP],
    title=os.path.basename(args.manifest),
)

figures_labels = {
    'duration': ['Duration', 'Duration, sec'],
    'num_words': ['Number of Words', '#words'],
    'num_chars': ['Number of Characters', '#chars'],
    'word_rate': ['Word Rate', '#words/sec'],
    'char_rate': ['Character Rate', '#chars/sec'],
    'WER': ['Word Error Rate', 'WER, %'],
    'CER': ['Character Error Rate', 'CER, %'],
    'WMR': ['Word Match Rate', 'WMR, %'],
    'I': ['# Insertions (I)', '#words'],
    'D': ['# Deletions (D)', '#words'],
    'D-I': ['# Deletions - # Insertions (D-I)', '#words'],
    'freq_bandwidth': ['Frequency Bandwidth', 'Bandwidth, Hz'],
    'level_db': ['Peak Level', 'Level, dB'],
}
figures_hist = {}
for k in data[0]:
    val = data[0][k]
    if isinstance(val, (int, float)) and not isinstance(val, bool):
        if k in figures_labels:
            ylabel = figures_labels[k][0]
            xlabel = figures_labels[k][1]
        else:
            title = k.replace('_', ' ')
            title = title[0].upper() + title[1:].lower()
            ylabel = title
            xlabel = title
        figures_hist[k] = [ylabel + ' (per utterance)', plot_histogram(data, k, xlabel)]

if metrics_available:
    figure_word_acc = plot_word_accuracy(vocabulary)

stats_layout = [
    dbc.Row(dbc.Col(html.H5(children='Global Statistics'), class_name='text-secondary'), class_name='mt-3'),
    dbc.Row(
        [
            dbc.Col(html.Div('Number of hours', className='text-secondary'), width=3, class_name='border-end'),
            dbc.Col(html.Div('Number of utterances', className='text-secondary'), width=3, class_name='border-end'),
            dbc.Col(html.Div('Vocabulary size', className='text-secondary'), width=3, class_name='border-end'),
            dbc.Col(html.Div('Alphabet size', className='text-secondary'), width=3),
        ],
        class_name='bg-light mt-2 rounded-top border-top border-start border-end',
    ),
    dbc.Row(
        [
            dbc.Col(
                html.H5(
                    '{:.2f} hours'.format(num_hours),
                    className='text-center p-1',
                    style={'color': 'green', 'opacity': 0.7},
                ),
                width=3,
                class_name='border-end',
            ),
            dbc.Col(
                html.H5(len(data), className='text-center p-1', style={'color': 'green', 'opacity': 0.7}),
                width=3,
                class_name='border-end',
            ),
            dbc.Col(
                html.H5(
                    '{} words'.format(len(vocabulary)),
                    className='text-center p-1',
                    style={'color': 'green', 'opacity': 0.7},
                ),
                width=3,
                class_name='border-end',
            ),
            dbc.Col(
                html.H5(
                    '{} chars'.format(len(alphabet)),
                    className='text-center p-1',
                    style={'color': 'green', 'opacity': 0.7},
                ),
                width=3,
            ),
        ],
        class_name='bg-light rounded-bottom border-bottom border-start border-end',
    ),
]
if metrics_available:
    stats_layout += [
        dbc.Row(
            [
                dbc.Col(
                    html.Div('Word Error Rate (WER), %', className='text-secondary'), width=3, class_name='border-end'
                ),
                dbc.Col(
                    html.Div('Character Error Rate (CER), %', className='text-secondary'),
                    width=3,
                    class_name='border-end',
                ),
                dbc.Col(
                    html.Div('Word Match Rate (WMR), %', className='text-secondary'), width=3, class_name='border-end',
                ),
                dbc.Col(html.Div('Mean Word Accuracy, %', className='text-secondary'), width=3),
            ],
            class_name='bg-light mt-2 rounded-top border-top border-start border-end',
        ),
        dbc.Row(
            [
                dbc.Col(
                    html.H5(
                        '{:.2f}'.format(wer), className='text-center p-1', style={'color': 'green', 'opacity': 0.7},
                    ),
                    width=3,
                    class_name='border-end',
                ),
                dbc.Col(
                    html.H5(
                        '{:.2f}'.format(cer), className='text-center p-1', style={'color': 'green', 'opacity': 0.7}
                    ),
                    width=3,
                    class_name='border-end',
                ),
                dbc.Col(
                    html.H5(
                        '{:.2f}'.format(wmr), className='text-center p-1', style={'color': 'green', 'opacity': 0.7},
                    ),
                    width=3,
                    class_name='border-end',
                ),
                dbc.Col(
                    html.H5(
                        '{:.2f}'.format(mwa), className='text-center p-1', style={'color': 'green', 'opacity': 0.7},
                    ),
                    width=3,
                ),
            ],
            class_name='bg-light rounded-bottom border-bottom border-start border-end',
        ),
    ]
stats_layout += [
    dbc.Row(dbc.Col(html.H5(children='Alphabet'), class_name='text-secondary'), class_name='mt-3'),
    dbc.Row(
        dbc.Col(html.Div('{}'.format(sorted(alphabet))),), class_name='mt-2 bg-light font-monospace rounded border'
    ),
]
for k in figures_hist:
    stats_layout += [
        dbc.Row(dbc.Col(html.H5(figures_hist[k][0]), class_name='text-secondary'), class_name='mt-3'),
        dbc.Row(dbc.Col(dcc.Graph(id='duration-graph', figure=figures_hist[k][1]),),),
    ]

if metrics_available:
    stats_layout += [
        dbc.Row(dbc.Col(html.H5('Word accuracy distribution'), class_name='text-secondary'), class_name='mt-3'),
        dbc.Row(dbc.Col(dcc.Graph(id='word-acc-graph', figure=figure_word_acc),),),
    ]

wordstable_columns = [{'name': 'Word', 'id': 'word'}, {'name': 'Count', 'id': 'count'}]
if 'OOV' in vocabulary[0]:
    wordstable_columns.append({'name': 'OOV', 'id': 'OOV'})
if metrics_available:
    wordstable_columns.append({'name': 'Accuracy, %', 'id': 'accuracy'})


stats_layout += [
    dbc.Row(dbc.Col(html.H5('Vocabulary'), class_name='text-secondary'), class_name='mt-3'),
    dbc.Row(
        dbc.Col(
            dash_table.DataTable(
                id='wordstable',
                columns=wordstable_columns,
                filter_action='custom',
                filter_query='',
                sort_action='custom',
                sort_mode='single',
                page_action='custom',
                page_current=0,
                page_size=DATA_PAGE_SIZE,
                cell_selectable=False,
                page_count=math.ceil(len(vocabulary) / DATA_PAGE_SIZE),
                sort_by=[{'column_id': 'word', 'direction': 'asc'}],
                style_cell={'maxWidth': 0, 'textAlign': 'left'},
                style_header={'color': 'text-primary'},
                css=[{'selector': '.dash-filter--case', 'rule': 'display: none'},],
            ),
        ),
        class_name='m-2',
    ),
    dbc.Row(dbc.Col([html.Button('Download Vocabulary', id='btn_csv'), dcc.Download(id='download-vocab-csv'),]),),
]


@app.callback(
    Output('download-vocab-csv', 'data'),
    [Input('btn_csv', 'n_clicks'), State('wordstable', 'sort_by'), State('wordstable', 'filter_query')],
    prevent_initial_call=True,
)
def download_vocabulary(n_clicks, sort_by, filter_query):
    vocabulary_view = vocabulary
    filtering_expressions = filter_query.split(' && ')
    for filter_part in filtering_expressions:
        col_name, op, filter_value = split_filter_part(filter_part)

        if op in ('eq', 'ne', 'lt', 'le', 'gt', 'ge'):
            vocabulary_view = [x for x in vocabulary_view if getattr(operator, op)(x[col_name], filter_value)]
        elif op == 'contains':
            vocabulary_view = [x for x in vocabulary_view if filter_value in str(x[col_name])]

    if len(sort_by):
        col = sort_by[0]['column_id']
        descending = sort_by[0]['direction'] == 'desc'
        vocabulary_view = sorted(vocabulary_view, key=lambda x: x[col], reverse=descending)

    with open('sde_vocab.csv', encoding='utf-8', mode='w', newline='') as fo:
        writer = csv.writer(fo)
        writer.writerow(vocabulary_view[0].keys())
        for item in vocabulary_view:
            writer.writerow([str(item[k]) for k in item])
    return dcc.send_file("sde_vocab.csv")


@app.callback(
    [Output('wordstable', 'data'), Output('wordstable', 'page_count')],
    [Input('wordstable', 'page_current'), Input('wordstable', 'sort_by'), Input('wordstable', 'filter_query')],
)
def update_wordstable(page_current, sort_by, filter_query):
    vocabulary_view = vocabulary
    filtering_expressions = filter_query.split(' && ')
    for filter_part in filtering_expressions:
        col_name, op, filter_value = split_filter_part(filter_part)

        if op in ('eq', 'ne', 'lt', 'le', 'gt', 'ge'):
            vocabulary_view = [x for x in vocabulary_view if getattr(operator, op)(x[col_name], filter_value)]
        elif op == 'contains':
            vocabulary_view = [x for x in vocabulary_view if filter_value in str(x[col_name])]

    if len(sort_by):
        col = sort_by[0]['column_id']
        descending = sort_by[0]['direction'] == 'desc'
        vocabulary_view = sorted(vocabulary_view, key=lambda x: x[col], reverse=descending)
    if page_current * DATA_PAGE_SIZE >= len(vocabulary_view):
        page_current = len(vocabulary_view) // DATA_PAGE_SIZE
    return [
        vocabulary_view[page_current * DATA_PAGE_SIZE : (page_current + 1) * DATA_PAGE_SIZE],
        math.ceil(len(vocabulary_view) / DATA_PAGE_SIZE),
    ]


samples_layout = [
    dbc.Row(dbc.Col(html.H5('Data'), class_name='text-secondary'), class_name='mt-3'),
    dbc.Row(
        dbc.Col(
            dash_table.DataTable(
                id='datatable',
                columns=[{'name': k.replace('_', ' '), 'id': k, 'hideable': True} for k in data[0]],
                filter_action='custom',
                filter_query='',
                sort_action='custom',
                sort_mode='single',
                sort_by=[],
                row_selectable='single',
                selected_rows=[0],
                page_action='custom',
                page_current=0,
                page_size=DATA_PAGE_SIZE,
                page_count=math.ceil(len(data) / DATA_PAGE_SIZE),
                style_cell={'overflow': 'hidden', 'textOverflow': 'ellipsis', 'maxWidth': 0, 'textAlign': 'center'},
                style_header={
                    'color': 'text-primary',
                    'text_align': 'center',
                    'height': 'auto',
                    'whiteSpace': 'normal',
                },
                css=[
                    {'selector': '.dash-spreadsheet-menu', 'rule': 'position:absolute; bottom: 8px'},
                    {'selector': '.dash-filter--case', 'rule': 'display: none'},
                    {'selector': '.column-header--hide', 'rule': 'display: none'},
                ],
            ),
        )
    ),
] + [
    dbc.Row(
        [
            dbc.Col(
                html.Div(children=k.replace('_', ' ')),
                width=2,
                class_name='mt-1 bg-light font-monospace text-break small rounded border',
            ),
            dbc.Col(html.Div(id='_' + k), class_name='mt-1 bg-light font-monospace text-break small rounded border'),
        ]
    )
    for k in data[0]
]

if metrics_available:
    samples_layout += [
        dbc.Row(
            [
                dbc.Col(
                    html.Div(children='text diff'),
                    width=2,
                    class_name='mt-1 bg-light font-monospace text-break small rounded border',
                ),
                dbc.Col(
                    html.Iframe(
                        id='_diff',
                        sandbox='',
                        srcDoc='',
                        style={'border': 'none', 'width': '100%', 'height': '100%'},
                        className='bg-light font-monospace text-break small',
                    ),
                    class_name='mt-1 bg-light font-monospace text-break small rounded border',
                ),
            ]
        )
    ]
samples_layout += [
    dbc.Row(dbc.Col(html.Audio(id='player', controls=True),), class_name='mt-3 '),
    dbc.Row(dbc.Col(dcc.Graph(id='signal-graph')), class_name='mt-3'),
]
#############################################################################################CMP_TOOL


# updating vocabulary to show


wordstable_columns_tool = [{'name': 'Word', 'id': 'word'}, {'name': 'Count', 'id': 'count'}]
wordstable_columns_tool.append({'name': 'Accuracy_1, %', 'id': 'accuracy_1'})
wordstable_columns_tool.append({'name': 'Accuracy_2, %', 'id': 'accuracy_2'})


if comparison_mode:
    model_name_1, model_name_2 = name_1, name_2

    for i in range(len(vocabulary_1)):
        vocabulary_1[i].update(vocabulary_2[i])
        
    def prepare_data(df, name1=model_name_1, name2=model_name_2):
        res = pd.DataFrame()
        tmp = df['word']
        res.insert(0, 'word', tmp)
        res.insert(1, 'count', [float(i) for i in df['count']])
        res.insert(2, 'accuracy_model_' + name1, df['accuracy_1'])
        res.insert(3, 'accuracy_model_' + name2, df['accuracy_2'])
        res.insert(4, 'accuracy_diff ' + '(' + name1 + ' - ' + name2 + ')', df['accuracy_1'] - df['accuracy_2'])
        res.insert(2, 'count^(-1)', 1 / df['count'])
        return res

    for_col_names = pd.DataFrame()
    for_col_names.insert(0, 'word', ['a'])
    for_col_names.insert(1, 'count', [0])
    for_col_names.insert(2, 'accuracy_model_' + model_name_1, [0])
    for_col_names.insert(3, 'accuracy_model_' + model_name_2, [0])
    for_col_names.insert(4, 'accuracy_diff ' + '(' + model_name_1 + ' - ' + model_name_2 + ')', [0])
    for_col_names.insert(5, 'count^(-1)', [0])

    @app.callback(
        Output('voc_graph', 'figure'),
        [
            Input('xaxis-column', 'value'),
            Input('yaxis-column', 'value'),
            Input('color-column', 'value'),
            Input('size-column', 'value'),
            Input("datatable-advanced-filtering", "derived_virtual_data"),
            Input("dot_spacing", 'value'),
            Input("radius", 'value'),
        ],
        prevent_initial_call=False,
    )
    def draw_vocab(Ox, Oy, color, size, data, dot_spacing='no', rad=0.01):
        import pandas as pd
        import random
        import math

        #logging.error(data)
        df = pd.DataFrame.from_records(data)
    
        
        res = prepare_data(df)
        res_spacing = res.copy(deep=True)

        if dot_spacing == 'yes':
            rad = float(rad)
            if Ox[0] == 'a' or 'c':
                tmp = []
                for i in range(len(res[Ox])):
                    tmp.append(res[Ox][i] + rad * random.randrange(1, 10) * math.cos(random.randrange(1, len(res[Ox])) * 2 * math.pi/len(res[Ox]))) 
                res_spacing[Ox] = tmp
            if Ox[0] == 'a' or 'c':
                tmp = []
                for i in range(len(res[Oy])):
                    tmp.append(res[Oy][i] + rad * random.randrange(1, 10) * math.sin(random.randrange(1, len(res[Oy])) * 2 * math.pi/len(res[Oy]))) 
                res_spacing[Oy] = tmp

            res = res_spacing
            

        fig = px.scatter(
            res,
            x=Ox,
            y=Oy,
            color=color,
            size=size,
            hover_data={'word': True, Ox: True, Oy: True, 'count': True},
            width=1300,
            height=1000,
        )
        if (Ox == 'accuracy_model_' + model_name_1 and Oy == 'accuracy_model_' + model_name_2) or (
            Oy == 'accuracy_model_' + model_name_1 and Ox == 'accuracy_model_' + model_name_2
        ):
            fig.add_shape(
                type="line", x0=0, y0=0, x1=100, y1=100, line=dict(color="MediumPurple", width=1, dash="dot",)
            )

        return fig

    @app.callback(
        Output('filter-query-input', 'style'),
        Output('filter-query-output', 'style'),
        Input('filter-query-read-write', 'value'),
    )
    def query_input_output(val):
        input_style = {'width': '100%'}
        output_style = {}
        input_style.update(display='inline-block')
        output_style.update(display='none')
        return input_style, output_style

    @app.callback(Output('datatable-advanced-filtering', 'filter_query'), Input('filter-query-input', 'value'))
    def write_query(query):
        if query is None:
            return ''
        return query

    @app.callback(Output('filter-query-output', 'children'), Input('datatable-advanced-filtering', 'filter_query'))
    def read_query(query):
        if query is None:
            return "No filter query"
        return dcc.Markdown('`filter_query = "{}"`'.format(query))

    def display_query(query):
        if query is None:
            return ''
        return html.Details(
            [
                html.Summary('Derived filter query structure'),
                html.Div(
                    dcc.Markdown(
                        '''```json
    {}
    ```'''.format(
                            json.dumps(query, indent=4)
                        )
                    )
                ),
            ]
        )

    comparison_layout = [
        html.Div(
            [
                dcc.Dropdown(for_col_names.columns[::], 'accuracy_model_' + model_name_1, id='xaxis-column'),
                dcc.Dropdown(for_col_names.columns[::], 'accuracy_model_' + model_name_2, id='yaxis-column'),
                dcc.Dropdown(
                    for_col_names.select_dtypes(include='number').columns[::],
                    placeholder='Select what will encode color of points',
                    id='color-column',
                ),
                dcc.Dropdown(
                    for_col_names.select_dtypes(include='number').columns[::],
                    placeholder='Select what will encode size of points',
                    id='size-column',
                ),
                dcc.Dropdown(['yes', 'no'], placeholder='if you want to enable dot spacing', id='dot_spacing'), 
                dcc.Input(id='radius', placeholder='Enter radius of spacing (std is 0.01)'),
                html.Hr(),
                dcc.Input(id='filter-query-input', placeholder='Enter filter query'),
            ],
            style={'width': '50%', 'display': 'inline-block', 'float': 'middle'},
        ),
        html.Hr(),
        html.Div(id='filter-query-output'),
        dash_table.DataTable(
            id='datatable-advanced-filtering',
            columns=wordstable_columns_tool,
            data=vocabulary_1,
            editable=False,
            page_action='native',
            page_size=5,
            filter_action="native",
        ),
        html.Hr(),
        html.Div(id='datatable-query-structure', style={'whitespace': 'pre'}),
        html.Hr(),
        dbc.Row(dbc.Col(dcc.Graph(id='voc_graph'),),),
        html.Hr(),
    ]


@app.callback(
    [Output('datatable', 'data'), Output('datatable', 'page_count')],
    [Input('datatable', 'page_current'), Input('datatable', 'sort_by'), Input('datatable', 'filter_query')],
)
def update_datatable(page_current, sort_by, filter_query):
    data_view = data
    filtering_expressions = filter_query.split(' && ')
    for filter_part in filtering_expressions:
        col_name, op, filter_value = split_filter_part(filter_part)

        if op in ('eq', 'ne', 'lt', 'le', 'gt', 'ge'):
            data_view = [x for x in data_view if getattr(operator, op)(x[col_name], filter_value)]
        elif op == 'contains':
            data_view = [x for x in data_view if filter_value in str(x[col_name])]

    if len(sort_by):
        col = sort_by[0]['column_id']
        descending = sort_by[0]['direction'] == 'desc'
        data_view = sorted(data_view, key=lambda x: x[col], reverse=descending)
    if page_current * DATA_PAGE_SIZE >= len(data_view):
        page_current = len(data_view) // DATA_PAGE_SIZE
    return [
        data_view[page_current * DATA_PAGE_SIZE : (page_current + 1) * DATA_PAGE_SIZE],
        math.ceil(len(data_view) / DATA_PAGE_SIZE),
    ]


if comparison_mode:
    app.layout = html.Div(
        [
            dcc.Location(id='url', refresh=False),
            dbc.NavbarSimple(
                children=[
                    dbc.NavItem(dbc.NavLink('Statistics', id='stats_link', href='/', active=True)),
                    dbc.NavItem(dbc.NavLink('Samples', id='samples_link', href='/samples')),
                    dbc.NavItem(dbc.NavLink('Comparative tool', id='comp_tool', href='/comparison')),
                ],
                brand='Speech Data Explorer',
                sticky='top',
                color='green',
                dark=True,
            ),
            dbc.Container(id='page-content'),
        ]
    )
else:
    app.layout = html.Div(
        [
            dcc.Location(id='url', refresh=False),
            dbc.NavbarSimple(
                children=[
                    dbc.NavItem(dbc.NavLink('Statistics', id='stats_link', href='/', active=True)),
                    dbc.NavItem(dbc.NavLink('Samples', id='samples_link', href='/samples')),
                ],
                brand='Speech Data Explorer',
                sticky='top',
                color='green',
                dark=True,
            ),
            dbc.Container(id='page-content'),
        ]
    )


if comparison_mode:

    @app.callback(
        [
            Output('page-content', 'children'),
            Output('stats_link', 'active'),
            Output('samples_link', 'active'),
            Output('comp_tool', 'active'),
        ],
        [Input('url', 'pathname')],
    )
    def nav_click(url):
        if url == '/samples':
            return [samples_layout, False, True, False]
        elif url == '/comparison':
            return [comparison_layout, False, False, True]
        else:
            return [stats_layout, True, False, False]


else:

    @app.callback(
        [Output('page-content', 'children'), Output('stats_link', 'active'), Output('samples_link', 'active'),],
        [Input('url', 'pathname')],
    )
    def nav_click(url):
        if url == '/samples':
            return [samples_layout, False, True]
        else:
            return [stats_layout, True, False]


@app.callback(
    [Output('_' + k, 'children') for k in data[0]], [Input('datatable', 'selected_rows'), Input('datatable', 'data')]
)
def show_item(idx, data):
    if len(idx) == 0:
        raise PreventUpdate
    return [data[idx[0]][k] for k in data[0]]


@app.callback(Output('_diff', 'srcDoc'), [Input('datatable', 'selected_rows'), Input('datatable', 'data')])
def show_diff(idx, data):
    if len(idx) == 0:
        raise PreventUpdate

    orig_words = data[idx[0]]['text']
    orig_words = '\n'.join(orig_words.split()) + '\n'

    pred_words = data[idx[0]]['pred_text']
    pred_words = '\n'.join(pred_words.split()) + '\n'

    diff = diff_match_patch.diff_match_patch()
    diff.Diff_Timeout = 0
    orig_enc, pred_enc, enc = diff.diff_linesToChars(orig_words, pred_words)
    diffs = diff.diff_main(orig_enc, pred_enc, False)
    diff.diff_charsToLines(diffs, enc)
    diffs_post = []
    for d in diffs:
        diffs_post.append((d[0], d[1].replace('\n', ' ')))

    diff_html = diff.diff_prettyHtml(diffs_post)

    return diff_html


@app.callback(Output('signal-graph', 'figure'), [Input('datatable', 'selected_rows'), Input('datatable', 'data')])
def plot_signal(idx, data):
    if len(idx) == 0:
        raise PreventUpdate
    figs = make_subplots(rows=2, cols=1, subplot_titles=('Waveform', 'Spectrogram'))
    try:
        filename = absolute_audio_filepath(data[idx[0]]['audio_filepath'], args.audio_base_path)
        audio, fs = librosa.load(path=filename, sr=None)
        if 'offset' in data[idx[0]]:
            audio = audio[
                int(data[idx[0]]['offset'] * fs) : int((data[idx[0]]['offset'] + data[idx[0]]['duration']) * fs)
            ]
        time_stride = 0.01
        hop_length = int(fs * time_stride)
        n_fft = 512
        # linear scale spectrogram
        s = librosa.stft(y=audio, n_fft=n_fft, hop_length=hop_length)
        s_db = librosa.power_to_db(S=np.abs(s) ** 2, ref=np.max, top_db=100)
        figs.add_trace(
            go.Scatter(
                x=np.arange(audio.shape[0]) / fs,
                y=audio,
                line={'color': 'green'},
                name='Waveform',
                hovertemplate='Time: %{x:.2f} s<br>Amplitude: %{y:.2f}<br><extra></extra>',
            ),
            row=1,
            col=1,
        )
        figs.add_trace(
            go.Heatmap(
                z=s_db,
                colorscale=[[0, 'rgb(30,62,62)'], [0.5, 'rgb(30,128,128)'], [1, 'rgb(30,255,30)'],],
                colorbar=dict(yanchor='middle', lenmode='fraction', y=0.2, len=0.5, ticksuffix=' dB'),
                dx=time_stride,
                dy=fs / n_fft / 1000,
                name='Spectrogram',
                hovertemplate='Time: %{x:.2f} s<br>Frequency: %{y:.2f} kHz<br>Magnitude: %{z:.2f} dB<extra></extra>',
            ),
            row=2,
            col=1,
        )
        figs.update_layout({'margin': dict(l=0, r=0, t=20, b=0, pad=0), 'height': 500})
        figs.update_xaxes(title_text='Time, s', row=1, col=1)
        figs.update_yaxes(title_text='Amplitude', row=1, col=1)
        figs.update_xaxes(title_text='Time, s', row=2, col=1)
        figs.update_yaxes(title_text='Frequency, kHz', row=2, col=1)
    except Exception as ex:
        app.logger.error(f'ERROR in plot signal: {ex}')

    return figs


@app.callback(Output('player', 'src'), [Input('datatable', 'selected_rows'), Input('datatable', 'data')])
def update_player(idx, data):
    if len(idx) == 0:
        raise PreventUpdate
    try:
        filename = absolute_audio_filepath(data[idx[0]]['audio_filepath'], args.audio_base_path)
        signal, sr = librosa.load(path=filename, sr=None)
        if 'offset' in data[idx[0]]:
            signal = signal[
                int(data[idx[0]]['offset'] * sr) : int((data[idx[0]]['offset'] + data[idx[0]]['duration']) * sr)
            ]
        with io.BytesIO() as buf:
            # convert to PCM .wav
            sf.write(buf, signal, sr, format='WAV')
            buf.seek(0)
            encoded = base64.b64encode(buf.read())
        return 'data:audio/wav;base64,{}'.format(encoded.decode())
    except Exception as ex:
        app.logger.error(f'ERROR in audio player: {ex}')
        return ''


if __name__ == '__main__':
    app.run_server(host='0.0.0.0', port=args.port, debug=args.debug)<|MERGE_RESOLUTION|>--- conflicted
+++ resolved
@@ -119,13 +119,8 @@
     # automaticly going in comparison mode, if there is names_compared argument
     if args.names_compared is not None:
         comparison_mode = True
-<<<<<<< HEAD
         #check
     print(args, comparison_mode)
-=======
-        # check
-    print(args)
->>>>>>> 3c973041
     return args, comparison_mode
 
 
