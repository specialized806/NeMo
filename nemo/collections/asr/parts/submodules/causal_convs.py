--- conflicted
+++ resolved
@@ -133,22 +133,6 @@
         if cache is None:
             new_x = F.pad(x, pad=(self._left_padding, self._right_padding))
         else:
-<<<<<<< HEAD
-            input_x = x
-            needed_cache = cache[self._cache_id, :, :, -self._max_cache_len :]
-            x = F.pad(x, pad=(0, self._right_padding))
-            x = torch.cat((needed_cache, x), dim=-1)
-
-        if cache_next is not None:
-            x_keep_size = input_x.size(-1) - self.cache_drop_size
-            cache_keep_size = torch.tensor(x_keep_size, dtype=torch.int64)
-            cache_keep_size = cache_keep_size.clip(min=1, max=cache_next.size(-1))
-
-            cache_next[self._cache_id, :, :, :-cache_keep_size] = cache[self._cache_id, :, :, cache_keep_size:]
-            input_x_kept = input_x[:, :, :cache_keep_size]
-            cache_next[self._cache_id, :, :, -cache_keep_size:] = input_x_kept[:, :, -cache_keep_size:]
-        return x
-=======
             new_x = F.pad(x, pad=(0, self._right_padding))
             new_x = torch.cat([cache[self._cache_id], new_x], dim=-1)
             # todo: we should know input_x.size(-1) at config time
@@ -157,7 +141,6 @@
             # print("self._max_cache_len:", self._max_cache_len, "cache: size", cache.size(), "x:", x.size(), " new_x:", new_x.size(), ", cache_keep_size:", cache_keep_size)
             cache_next[self._cache_id, :, :, -cache_keep_size:] = x[:, :, :cache_keep_size]
         return new_x
->>>>>>> 4a93d287
 
     def forward(self, x, cache=None, cache_next=None):
         x = self.update_cache(x, cache=cache, cache_next=cache_next)
