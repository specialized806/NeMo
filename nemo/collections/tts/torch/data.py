--- conflicted
+++ resolved
@@ -1011,9 +1011,6 @@
             return audio, len(audio), mel
 
     def __len__(self):
-<<<<<<< HEAD
-        return len(self.data)
-=======
         return len(self.data)
 
 
@@ -1453,5 +1450,4 @@
         Args:
             epoch (int): Epoch number.
         """
-        self.epoch = epoch
->>>>>>> f2512f34
+        self.epoch = epoch