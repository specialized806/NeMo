# Copyright (c) 2022, NVIDIA CORPORATION.  All rights reserved.
#
# Licensed under the Apache License, Version 2.0 (the "License");
# you may not use this file except in compliance with the License.
# You may obtain a copy of the License at
#
#     http://www.apache.org/licenses/LICENSE-2.0
#
# Unless required by applicable law or agreed to in writing, software
# distributed under the License is distributed on an "AS IS" BASIS,
# WITHOUT WARRANTIES OR CONDITIONS OF ANY KIND, either express or implied.
# See the License for the specific language governing permissions and
# limitations under the License.

"""Utilities for generating text."""

import pickle
from collections.abc import Iterable
from functools import partial
from typing import Callable, Tuple

import numpy as np
import torch
import torch.nn.functional as F

from nemo.collections.common.tokenizers.tabular_tokenizer import TabularTokenizer
from nemo.collections.nlp.modules.common.megatron.utils import get_ltor_masks_and_position_ids
from nemo.collections.nlp.modules.common.text_generation_strategy import model_inference_strategy_dispatcher
from nemo.collections.nlp.modules.common.transformer.text_generation import LengthParam, OutputType, SamplingParam
from nemo.utils import AppState

try:
    from apex.transformer import parallel_state, tensor_parallel
    from apex.transformer.pipeline_parallel.utils import _reconfigure_microbatch_calculator

    HAVE_APEX = True
except (ImportError, ModuleNotFoundError):
    HAVE_APEX = False

__all__ = [
    "get_default_sampling_params",
    "get_default_length_params",
    "megatron_gpt_generate",
    "get_computeprob_response",
    "generate",
    "sample_token_greedy",
    "sample_token_topk",
]


def get_default_sampling_params():
    # default do greedy sampling
    sampling_params: SamplingParam = {
        "use_greedy": True,
        "temperature": 1.0,
        "top_k": 0,
        "top_p": 1.0,
        "repetition_penalty": 1.0,
        "add_BOS": True,
        "all_probs": False,
        "compute_logprob": False,
    }

    return sampling_params


def get_default_length_params():
    # default do greedy sampling
    length_params: LengthParam = {"min_length": 0, "max_length": 30}

    return length_params


def megatron_gpt_generate(model, inputs, tokenizer, length_params, sampling_params, **strategy_args):
    # reproduce the old compute_prob method
    # a very special case
    if sampling_params['compute_logprob']:
        # need to overwrite some configuration, make it immutable
        sampling_params = sampling_params.copy()
        length_params = length_params.copy()
        length_params['max_length'] = 1
        sampling_params['all_probs'] = True
        sampling_params["add_BOS"] = False
        sampling_params['greedy'] = True
        response = generate(
            model,
            inputs=inputs,
            tokens_to_generate=length_params['max_length'],
            all_probs=sampling_params['all_probs'],
            temperature=sampling_params['temperature'],
            add_BOS=sampling_params['add_BOS'],
            top_k=sampling_params['top_k'],
            top_p=sampling_params['top_p'],
            greedy=sampling_params['use_greedy'],
            repetition_penalty=sampling_params['repetition_penalty'],
            min_tokens_to_generate=length_params['min_length'],
            **strategy_args,
        )
        compute_prob_response = get_computeprob_response(tokenizer, response, inputs)
        return compute_prob_response

    if isinstance(inputs, (list, tuple)):
        if isinstance(inputs[0], (str, torch.Tensor)):
            output = generate(
                model,
                inputs=inputs,
                tokens_to_generate=length_params['max_length'],
                all_probs=sampling_params['all_probs'],
                temperature=sampling_params['temperature'],
                add_BOS=sampling_params['add_BOS'],
                top_k=sampling_params['top_k'],
                top_p=sampling_params['top_p'],
                greedy=sampling_params['use_greedy'],
                repetition_penalty=sampling_params['repetition_penalty'],
                min_tokens_to_generate=length_params['min_length'],
                **strategy_args,
            )
            return output
        elif isinstance(inputs[0], dict):
            raise NotImplementedError("json object not implemented")
        else:
            raise NotImplementedError("unknown type is not implemented")
    else:
        raise NotImplementedError("unknown type is not implemented")


def get_computeprob_response(tokenizer, response, inputs):
    compute_prob_response = {}
    new_token_ids = []
    new_tokens = []
    new_texts = []
    log_probs = []
    full_logprobs = []
    offsets = []
    for batch_id in range(len(response['tokens'])):
        if isinstance(inputs, (list, tuple)):
            if isinstance(inputs[0], str):
                new_token_id = tokenizer.text_to_ids(inputs[batch_id])
                new_text = inputs[batch_id]
                token_len = len(new_token_id)
            elif isinstance(inputs[0], torch.Tensor):
                token_len = int(inputs[1][batch_id].item())
                new_token_id = inputs[0][batch_id][:token_len].tolist()
                new_text = tokenizer.ids_to_text(new_token_id)
        new_token_ids.append(new_token_id)
        new_tokens.append(response['tokens'][batch_id][:token_len])
        new_texts.append(new_text)
        log_probs.append(response['logprob'][batch_id][:token_len])
        full_logprobs.append(response['full_logprob'][batch_id][:token_len])
        offsets.append(response['offsets'][batch_id][:-1])
    compute_prob_response['sentences'] = new_texts
    compute_prob_response['tokens'] = new_tokens
    compute_prob_response['token_ids'] = new_token_ids
    compute_prob_response['logprob'] = log_probs
    compute_prob_response['full_logprob'] = full_logprobs
    compute_prob_response['offsets'] = offsets
    return compute_prob_response


def get_batch(model, tokenizer, context_tokens):
    """Generate batch from context tokens."""
    # Move to GPU.
    tokens = context_tokens.contiguous().cuda()
    # Get the attention mask and postition ids.
    attention_mask, _, position_ids = get_ltor_masks_and_position_ids(
        tokens,
        tokenizer.eos_id,
        model.cfg.get('reset_position_ids', False),
        model.cfg.get('reset_attention_mask', False),
        model.cfg.get('eod_mask_loss', False),
    )

    return tokens, attention_mask, position_ids


def tab_logits(logits, min_id, max_id, filter_value=-float('Inf')):
    logits[:, :min_id] = filter_value
    logits[:, max_id:] = filter_value
    return logits


def top_k_logits(logits, top_k=0, top_p=0.0, filter_value=-float('Inf'), started=None):
    """
       This function has been mostly taken from huggingface conversational
         ai code at
         https://medium.com/huggingface/how-to-build-a-state-of-the-art-
              conversational-ai-with-transfer-learning-2d818ac26313 

        @param logits: logits tensor
        @param top_k: keep only top k tokens with highest probability
        @param top_p: keep the top tokens with cumulative probability
        @filter_value: value to set filtered tokens to
        @started: a tensor of bools indicating whether the text generation starts for the batch
        returns the filtered logits
    """
    if top_k > 0:
        # Remove all tokens with a probability less than the
        # last token of the top-k
        indices_to_remove = logits < torch.topk(logits, top_k)[0][..., -1, None]
        if started is not None:
            for i in np.arange(indices_to_remove.size(0))[started.cpu().numpy()]:
                logits[i, indices_to_remove[i]] = filter_value
        else:
            logits[indices_to_remove] = filter_value

    if top_p > 0.0:
        # Cconvert to 1D
        sorted_logits, sorted_indices = torch.sort(logits, descending=True, dim=-1)
        cumulative_probs = torch.cumsum(F.softmax(sorted_logits, dim=-1), dim=-1)

        # Remove tokens with cumulative probability above the threshold
        sorted_indices_to_remove = cumulative_probs > top_p
        # Shift the indices to the right to keep also the first token
        # above the threshold
        sorted_indices_to_remove[..., 1:] = sorted_indices_to_remove[..., :-1].clone()
        sorted_indices_to_remove[..., 0] = 0
        if started is not None:
            for i in np.arange(sorted_indices.size(0))[started.cpu().numpy()]:
                indices_to_remove = sorted_indices[i][sorted_indices_to_remove[i]]
                logits[i, indices_to_remove] = filter_value
        else:
            for i in range(sorted_indices.size(0)):
                indices_to_remove = sorted_indices[i][sorted_indices_to_remove[i]]
                logits[i, indices_to_remove] = filter_value

    return logits


def repetition_penalty(logits, repetition_penalty, used_tokens):
    """ Implement the repetition penalty, check paper 
    https://arxiv.org/pdf/1909.05858.pdf
    """
    if used_tokens is not None and repetition_penalty != 1.0:
        logits_update = torch.gather(logits, 1, used_tokens)
        logits = torch.scatter(logits, 1, used_tokens, logits_update / repetition_penalty)
    return logits


def get_model_parallel_src_rank():
    """Calculate the global rank corresponding to the first local rank
    in the model parallel group."""
    world_size = torch.distributed.get_world_size()
    all_ranks = np.arange(world_size)
    tp_size = parallel_state.get_tensor_model_parallel_world_size()
    pp_size = parallel_state.get_pipeline_model_parallel_world_size()
    # [pipeline dim, data parallel, tensor dim]
    all_ranks = all_ranks.reshape(pp_size, -1, tp_size)
    dp_rank = parallel_state.get_data_parallel_rank()
    return all_ranks[:, dp_rank, :].min()


def send_generate_info(
    context_tokens_tensor,
    context_length_tensor,
    tokens_to_generate,
    all_probs,
    temperature,
    top_k,
    top_p,
    greedy,
    repetition_penalty,
    min_tokens_to_generate,
    end_strings,
):
    """
    Needs to be synced up with receive_generate_info
    """
    model_parallel_group = parallel_state.get_model_parallel_group()
    src = get_model_parallel_src_rank()
    # Send the sizes of the tensors
    input_info = [
        context_tokens_tensor.size(0),  # batch_size
        context_tokens_tensor.size(1),  # seq_len
        tokens_to_generate,
        all_probs,
        temperature,
        top_k,
        top_p,
        greedy,
        repetition_penalty,
        min_tokens_to_generate,
    ]
    input_info_tensor = torch.cuda.FloatTensor(input_info)
    torch.distributed.broadcast(input_info_tensor, src, model_parallel_group)

    # Send variables to all ranks
    torch.distributed.broadcast(context_length_tensor, src, model_parallel_group)
    torch.distributed.broadcast(context_tokens_tensor, src, model_parallel_group)

    # send end strings
    string_tensor = torch.as_tensor(
        np.frombuffer(pickle.dumps(end_strings), dtype=np.int8), device=torch.cuda.current_device()
    )
    size = torch.as_tensor([string_tensor.size(0)], device=torch.cuda.current_device(), dtype=torch.int64)
    torch.distributed.broadcast(size, src, model_parallel_group)
    torch.distributed.broadcast(string_tensor, src, model_parallel_group)


def receive_generate_info():
    """
    Needs to be synced up with send_generate_info
    """
    model_parallel_group = parallel_state.get_model_parallel_group()
    src = get_model_parallel_src_rank()
    input_info_tensor = torch.empty(10, dtype=torch.float32, device=torch.cuda.current_device())
    torch.distributed.broadcast(input_info_tensor, src, model_parallel_group)
    batch_size = int(input_info_tensor[0].item())
    seq_len = int(input_info_tensor[1].item())
    tokens_to_generate = int(input_info_tensor[2].item())
    all_probs = bool(input_info_tensor[3].item())
    temperature = float(input_info_tensor[4].item())
    top_k = int(input_info_tensor[5].item())
    top_p = float(input_info_tensor[6].item())
    greedy = bool(input_info_tensor[7].item())
    repetition_penalty = float(input_info_tensor[8].item())
    min_tokens_to_generate = int(input_info_tensor[9].item())

    context_length_tensor = torch.empty(batch_size, dtype=torch.int64, device=torch.cuda.current_device())
    context_tokens_tensor = torch.empty(batch_size, seq_len, dtype=torch.int64, device=torch.cuda.current_device())
    # Send variables to all ranks
    torch.distributed.broadcast(context_length_tensor, src, model_parallel_group)
    torch.distributed.broadcast(context_tokens_tensor, src, model_parallel_group)

    array_size = torch.empty(1, dtype=torch.int64, device=torch.cuda.current_device())
    torch.distributed.broadcast(array_size, src, model_parallel_group)

    string_tensor = torch.empty(array_size[0], dtype=torch.int8, device=torch.cuda.current_device())
    torch.distributed.broadcast(string_tensor, src, model_parallel_group)
    bytes = string_tensor.cpu().numpy().tobytes()
    end_strings = pickle.loads(bytes)

    return (
        context_length_tensor,
        context_tokens_tensor,
        tokens_to_generate,
        all_probs,
        temperature,
        top_k,
        top_p,
        greedy,
        repetition_penalty,
        min_tokens_to_generate,
        end_strings,
    )


def synced_generate(
    model,
    inference_strategy,
    context_tokens_tensor,
    context_length_tensor,
    tokens_to_generate,
    all_probs,
    temperature,
    top_k=0,
    top_p=0.0,
    greedy=False,
    repetition_penalty=1.2,
    min_tokens_to_generate=0,
    end_strings=[],
):
    context_length = context_length_tensor.min().item()
    tokenizer = model.tokenizer
    if isinstance(tokenizer, TabularTokenizer):
        batch_token_iterator = tab_sample_sequence_batch(
            model,
            inference_strategy,
            context_tokens_tensor,
            context_length_tensor,
            tokens_to_generate,
            all_probs,
            temperature=temperature,
        )
    else:
        batch_token_iterator = sample_sequence_batch(
            model,
            inference_strategy,
            context_tokens_tensor,
            context_length_tensor,
            tokens_to_generate,
            all_probs,
            temperature=temperature,
            end_strings=end_strings,
            extra={
                "top_p": top_p,
                "top_k": top_k,
                "greedy": greedy,
                "repetition_penalty": repetition_penalty,
                "min_tokens_to_generate": min_tokens_to_generate,
            },
        )

    for tokens, lengths, output_logits, full_logits in batch_token_iterator:
        context_length += 1

    if parallel_state.is_pipeline_last_stage():
        src = parallel_state.get_pipeline_model_parallel_last_rank()
        group = parallel_state.get_embedding_group()
        torch.distributed.broadcast(output_logits, src, group)
        if all_probs:
            src = parallel_state.get_pipeline_model_parallel_last_rank()
            group = parallel_state.get_embedding_group()
            torch.distributed.broadcast(full_logits, src, group)

    else:
        if parallel_state.is_pipeline_first_stage():
            src = parallel_state.get_pipeline_model_parallel_last_rank()
            group = parallel_state.get_embedding_group()
            output_logits = torch.empty(
                tokens.size(0), context_length - 1, dtype=torch.float32, device=torch.device("cuda")
            )
            torch.distributed.broadcast(output_logits, src, group)

            if all_probs:
                src = parallel_state.get_pipeline_model_parallel_last_rank()
                group = parallel_state.get_embedding_group()
                full_logits = torch.empty(
                    tokens.size(0),
                    context_length - 1,
                    model.padded_vocab_size,
                    dtype=torch.float32,
                    device=torch.device("cuda"),
                )
                torch.distributed.broadcast(full_logits, src, group)
    if tokens is not None:
        return tokens[:, :context_length], output_logits, full_logits


def generate(
    model,
    inputs=None,
    tokens_to_generate=0,
    all_probs=False,
    temperature=1.0,
    add_BOS=False,
    top_k=0,
    top_p=0.0,
    greedy=False,
    repetition_penalty=1.0,
    min_tokens_to_generate=0,
    end_strings=['<|endoftext|>'],
    **strategy_args,
) -> OutputType:
    """
    Args:
        model (NLPModel): text generative model
        inputs (Union[tuple, List[str]]): if it is a tuple, it is assumed to be (context_tokens_tensor, context_length_tensor). Otherwise it it a list of prompt text strings
        tokens_to_generate (int): The maximum length of the tokens to be generated.
        all_probs (bool): Return the log prob for all the tokens
        temperature (float): sampling temperature
        add_BOS (bool): add the bos token at the begining of the prompt
        top_k (int): The number of highest probability vocabulary tokens to keep for top-k-filtering.
        top_p (float): If set to float < 1, only the most probable tokens with probabilities that add up to top_p or higher are kept for generation.
        greedy (bool):  Whether or not to use sampling ; use greedy decoding otherwise
        repetition_penalty (float): The parameter for repetition penalty. 1.0 means no penalty
        min_tokens_to_generate (int): The minimum length of the tokens to be generated
        strategy_args, the extra arguments are treated as inference strategy arguments
        end_strings, a list of strings to stop generation when they are encountered in the output.
    Returns:
        OutputType: It generates the output in a dictionary type. It has the following keys:
            sentences: List[str], output sentences
            tokens: List[List[str]], output sentences borken into tokens
            logprob: List[Tensor], log prob of generated tokens
            full_logprob: List[Tensor], log prob of all the tokens in the vocab
            token_ids: List[Tensor], output sentence token ids
            offsets: List[List[int]]  # list of tokens start positions in text
    """
    if 'strategy' in strategy_args:
        inference_strategy = strategy_args['strategy']
    else:
        inference_strategy = model_inference_strategy_dispatcher(model, **strategy_args)
    tokenizer = model.tokenizer
    if torch.distributed.get_rank() == get_model_parallel_src_rank():
        if isinstance(inputs, tuple):
            context_tokens_tensor, context_length_tensor = inputs
        else:
            context_tokens_tensor, context_length_tensor = inference_strategy.tokenize_batch(
                inputs, tokens_to_generate, add_BOS
            )

        send_generate_info(
            context_tokens_tensor,
            context_length_tensor,
            tokens_to_generate,
            all_probs,
            temperature,
            top_k,
            top_p,
            greedy,
            repetition_penalty,
            min_tokens_to_generate,
            end_strings,
        )
    else:
        (
            context_length_tensor,
            context_tokens_tensor,
            tokens_to_generate,
            all_probs,
            temperature,
            top_k,
            top_p,
            greedy,
            repetition_penalty,
            min_tokens_to_generate,
            end_strings,
        ) = receive_generate_info()

    output = synced_generate(
        model,
        inference_strategy,
        context_tokens_tensor,
        context_length_tensor,
        tokens_to_generate,
        all_probs,
        temperature,
        top_k=top_k,
        top_p=top_p,
        greedy=greedy,
        repetition_penalty=repetition_penalty,
        min_tokens_to_generate=min_tokens_to_generate,
        end_strings=end_strings,
    )
    special_tokens = set()
    if hasattr(tokenizer, 'pad_token') and tokenizer.pad_token is not None:
        special_tokens.add(tokenizer.pad_token)
    if hasattr(tokenizer, 'eos_token') and tokenizer.eos_token is not None:
        special_tokens.add(tokenizer.eos_token)
    if hasattr(tokenizer, 'bos_token') and tokenizer.bos_token is not None:
        special_tokens.add(tokenizer.bos_token)
    if hasattr(tokenizer, 'cls_token') and tokenizer.cls_token is not None:
        special_tokens.add(tokenizer.cls_token)
    if hasattr(tokenizer, 'unk_token') and tokenizer.unk_token is not None:
        special_tokens.add(tokenizer.unk_token)
    if hasattr(tokenizer, 'sep_token') and tokenizer.sep_token is not None:
        special_tokens.add(tokenizer.sep_token)
    if hasattr(tokenizer, 'mask_token') and tokenizer.mask_token is not None:
        special_tokens.add(tokenizer.mask_token)
    if output is not None:
        decode_tokens, output_logits, full_logits = output
        resp_sentences = []
        resp_sentences_seg = []

        decode_tokens = decode_tokens.cpu().numpy().tolist()
        for decode_token in decode_tokens:
            sentence = tokenizer.ids_to_text(decode_token)
            resp_sentences.append(sentence)
            if not isinstance(tokenizer, TabularTokenizer):
                words = []
                for token in decode_token:
                    if not isinstance(token, Iterable):
                        token = [token]
                    word = tokenizer.ids_to_tokens(token)
                    if isinstance(word, Iterable):
                        word = word[0]
                    if hasattr(tokenizer.tokenizer, 'byte_decoder'):
                        word = bytearray([tokenizer.tokenizer.byte_decoder[c] for c in word]).decode(
                            'utf-8', errors='replace'
                        )
                    words.append(word)
                resp_sentences_seg.append(words)
            else:
                words = tokenizer.text_to_tokens(sentence)
                resp_sentences_seg.append(words)

        # offsets calculation
        all_offsets = []
        for item in resp_sentences_seg:
            offsets = [0]
            for index, token in enumerate(item):
                if index != len(item) - 1:
                    if token in special_tokens:
                        offsets.append(offsets[-1])
                    else:
                        offsets.append(len(token) + offsets[-1])
            all_offsets.append(offsets)

        output = {}
        output['sentences'] = resp_sentences
        output['tokens'] = resp_sentences_seg
        output['logprob'] = output_logits
        output['full_logprob'] = full_logits
        output['token_ids'] = decode_tokens
        output['offsets'] = all_offsets
        output = inference_strategy.post_generation_process(output)
        return output


def switch(val1, val2, boolean):
    boolean = boolean.type_as(val1)
    return (1 - boolean) * val1 + boolean * val2


def sample_sequence_batch(
    model,
    inference_strategy,
    context_tokens,
    context_lengths,
    tokens_to_generate,
    all_probs=False,
    type_ids=None,
    temperature=None,
    end_strings=['<|endoftext|>'],
    extra={},
):
    # Importing here to avoid circular import errors

    app_state = AppState()
    micro_batch_size = context_tokens.shape[0]
    _reconfigure_microbatch_calculator(
        rank=app_state.global_rank,
        rampup_batch_size=None,
        global_batch_size=micro_batch_size,
        micro_batch_size=micro_batch_size,
        data_parallel_size=1,
    )
    assert (
        model.cfg.get('sequence_parallel', False) == False
    ), 'sequence_parallel should be False during inference. Disable it in the model config if restoring from nemo or in hparams.yaml if restoring from PTL checkpoint'
    assert (
        model.cfg.get('activations_checkpoint_granularity', None) is None
    ), 'activations_checkpoint_granularity should be None during inference. Disable it in the model config if restoring from nemo or in hparams.yaml if restoring from PTL checkpoint'
    assert (
        model.cfg.get('activations_checkpoint_method', None) is None
    ), 'activations_checkpoint_method should be None during inference. Disable it in the model config if restoring from nemo or in hparams.yaml if restoring from PTL checkpoint'

    tokenizer = model.tokenizer
    # initialize the batch
    with torch.no_grad():
        context_length = context_lengths.min().item()
        inference_strategy.init_batch(context_tokens, context_length)
        # added eos_id to support the function generate_samples_eval that passes
        # eos_id as an argument and needs termination when that id id found.
        eod_id = tokenizer.eos_id
        counter = 0

        batch_size = context_tokens.size(0)
        is_done = torch.zeros([batch_size]).byte().cuda()
        tokens = context_tokens
        output_logits = None
        all_generated_indices = None  # used to track all generated indices
        # Generate enough tokens for the longest sequence
        maxlen = tokens_to_generate + context_lengths.max().item()

<<<<<<< HEAD
        if isinstance(model, MegatronGPTPromptLearningModel):
            if maxlen > model.frozen_model.cfg.encoder_seq_length + 1:
                maxlen = model.frozen_model.cfg.encoder_seq_length + 1
        else:
            if maxlen > model.cfg.encoder_seq_length + 1:
                maxlen = model.cfg.encoder_seq_length + 1
=======
        maxlen = inference_strategy.clip_max_len(maxlen)
>>>>>>> 4a93d287

        lengths = torch.ones([batch_size]).long().cuda() * maxlen
        while context_length < maxlen:
            batch, tensor_shape = inference_strategy.prepare_batch_at_step(
                tokens, maxlen, micro_batch_size, counter, context_length
            )
            output = inference_strategy.forward_step(batch, tensor_shape)

            if parallel_state.is_pipeline_last_stage():
                output = output[0]['logits'].float()
                output = tensor_parallel.gather_from_tensor_model_parallel_region(output)
                assert output is not None
                output = output.float()
                logits = output[:, -1].view(batch_size, -1).contiguous()

                # make sure it will generate at least min_length
                min_length = extra.get('min_tokens_to_generate', 0)
                if min_length > 0:
                    within_min_length = (context_length - context_lengths) < min_length
                    logits[within_min_length, eod_id] = -float('Inf')

                # make sure it won't sample outside the vocab_size range
                logits[:, tokenizer.vocab_size :] = -float('Inf')

                # started indicates whether the current token step passes the context_length, so we make sure not to overwrite the context tokens
                started = context_lengths <= context_length
                if extra.get('greedy', False):
                    prev = torch.argmax(logits, dim=-1).view(-1)
                else:
                    logits = logits.float()
                    logits /= temperature
                    # handle repetition penality
                    logits = repetition_penalty(logits, extra.get('repetition_penalty', 1.2), all_generated_indices)
                    logits = top_k_logits(
                        logits, top_k=extra.get('top_k', 0), top_p=extra.get('top_p', 0.9), started=started
                    )
                    probs = F.softmax(logits, dim=-1)
                    prev = torch.multinomial(probs, num_samples=1).view(-1)

                # Clamp the predicted out of vocabulary tokens
                prev = torch.clamp(prev, max=tokenizer.vocab_size - 1)
                new_tokens = switch(tokens[:, context_length].view(-1), prev, started)

                # Replace sampled tokens w/ done token if EOD has already been sampled
                new_tokens = switch(new_tokens, eod_id, is_done)

                # post process the inference tokens based on the strategy
                inference_strategy.post_process(tokens, new_tokens, context_length)

                # Insert either new predicted or next prompt token
                tokens[:, context_length] = new_tokens

                if output_logits is None:
                    output = F.log_softmax(output[:, :context_length, :], 2)
                    indices = torch.unsqueeze(tokens[:, 1 : context_length + 1], 2)
                    output_logits = torch.gather(output, 2, indices).squeeze(2)
                    all_generated_indices = indices[:, :, 0]
                    if all_probs:
                        full_logits = output
                else:
                    output = F.log_softmax(output, 2)
                    indices = torch.unsqueeze(new_tokens, 1).unsqueeze(2)
                    new_output_logits = torch.gather(output, 2, indices).squeeze(2)

                    # TODO(rprenger) we're copying output_logits every time.  Should pre-allocate
                    output_logits = torch.cat([output_logits, new_output_logits], 1)
                    all_generated_indices = torch.cat([all_generated_indices, indices[:, :, 0]], 1)
                    if all_probs:
                        full_logits = torch.cat([full_logits, output], 1)

                src = parallel_state.get_pipeline_model_parallel_last_rank()
                group = parallel_state.get_embedding_group()
                torch.distributed.broadcast(new_tokens, src, group)

                #                done_token = (prev == eod_id).byte() & started.byte()
                done_token = inference_strategy.end_of_generation_condition(
                    tokens[:, : context_length + 1], prev, eod_id, end_strings
                )
                done_token = done_token.byte() & started.byte()

                just_finished = (done_token & ~is_done).bool()
                lengths[just_finished.view(-1)] = context_length
                is_done = is_done | done_token

                done = torch.all(is_done)
                src = parallel_state.get_pipeline_model_parallel_last_rank()
                group = parallel_state.get_pipeline_model_parallel_group()
                torch.distributed.broadcast(done, src, group)
                if all_probs:
                    yield tokens, lengths, output_logits, full_logits
                else:
                    yield tokens, lengths, output_logits, None

            else:
                if parallel_state.is_pipeline_first_stage():
                    src = parallel_state.get_pipeline_model_parallel_last_rank()
                    group = parallel_state.get_embedding_group()
                    new_tokens = torch.empty_like(tokens[:, context_length])
                    torch.distributed.broadcast(new_tokens, src, group)
                    tokens[:, context_length] = new_tokens
                    yield tokens, None, None, None
                else:
                    yield None, None, None, None

                done = torch.cuda.ByteTensor([0])
                src = parallel_state.get_pipeline_model_parallel_last_rank()
                group = parallel_state.get_pipeline_model_parallel_group()
                torch.distributed.broadcast(done, src, group)

            context_length += 1
            counter += 1
            if done:
                break


def tab_sample_sequence_batch(
    model,
    inference_strategy,
    context_tokens,
    context_lengths,
    tokens_to_generate,
    all_probs=True,
    type_ids=None,
    temperature=None,
):
    app_state = AppState()
    micro_batch_size = context_tokens.shape[0]
    _reconfigure_microbatch_calculator(
        rank=app_state.global_rank,
        rampup_batch_size=None,
        global_batch_size=micro_batch_size,
        micro_batch_size=micro_batch_size,
        data_parallel_size=1,
    )
    tokenizer = model.tokenizer
    sizes = tokenizer.code_column.sizes
    tokens_per_row = sum(sizes) + 1
    columns = tokenizer.code_column.columns
    num_columns = len(columns)
    tokenid_range = []
    for i in range(num_columns):
        tokenid_range.extend(tokenizer.code_column.get_range(i))
    # initialize the batch
    with torch.no_grad():
        context_length = context_lengths.min().item()
        inference_strategy.init_batch(context_tokens, context_length)
        context = context_tokens[:, :context_length]
        # the context may start in the middle of the row,
        # calculate the offset according to the position of '\n' or '<|endoftext|>'
        positions = torch.where(context == tokenizer.eor)[1]
        if len(positions) == 0:
            positions = torch.where(context == tokenizer.eod)[1]
        if len(positions) != 0:
            max_position = positions.max().item()
            # TODO, need to make sure context of different batch have the same offset lengths")
            # otherwise, need to calculate offset per batch_id
            offset = (context_length - max_position - 1) % tokens_per_row
        else:
            offset = 0

        eod_id = tokenizer.eos_id

        counter = 0

        batch_size = context_tokens.size(0)
        is_done = torch.zeros([batch_size]).byte().cuda()
        tokens = context_tokens
        output_logits = None

        # Generate enough tokens for the longest sequence
        maxlen = tokens_to_generate + context_lengths.max().item()

        if maxlen > model.cfg.encoder_seq_length:
            maxlen = model.cfg.encoder_seq_length

        lengths = torch.ones([batch_size]).long().cuda() * maxlen

        while context_length < maxlen:
            batch, tensor_shape = inference_strategy.prepare_batch_at_step(
                tokens, maxlen, micro_batch_size, counter, context_length
            )
            output = inference_strategy.forward_step(batch, tensor_shape)

            if parallel_state.is_pipeline_last_stage():
                output = output[0]['logits'].float()
                output = tensor_parallel.gather_from_tensor_model_parallel_region(output)
                assert output is not None
                output = output.float()
                logits = output[:, -1].view(batch_size, -1).contiguous()
                token_in_row = (counter + offset) % tokens_per_row
                logits = logits.float()
                logits /= temperature
                if token_in_row == tokens_per_row - 1:
                    # line break
                    eor_id = tokenizer.eor
                    eod_id = tokenizer.eos_id
                    min_id = min(eor_id, eod_id)
                    max_id = max(eor_id, eod_id) + 1
                    logits = tab_logits(logits, min_id, max_id)
                else:
                    # limit the range
                    min_id, max_id = tokenid_range[token_in_row]
                    logits = tab_logits(logits, min_id, max_id)
                probs = F.softmax(logits, dim=-1)
                prev = torch.multinomial(probs, num_samples=1).view(-1)
                started = context_lengths <= context_length
                # Clamp the out of vocabulary tokens.
                prev = torch.clamp(prev, max=tokenizer.vocab_size - 1)

                new_tokens = switch(tokens[:, context_length].view(-1), prev, started)

                # post process the inference tokens based on the strategy
                inference_strategy.post_process(tokens, new_tokens, context_length)

                tokens[:, context_length] = new_tokens

                if output_logits is None:
                    output_context = F.log_softmax(output[:, :context_length, :], 2)
                    indices = torch.unsqueeze(tokens[:, 1 : context_length + 1], 2)
                    output_logits = torch.gather(output_context, 2, indices).squeeze(2)
                    if all_probs:
                        full_logits = output_context
                else:
                    output_context = F.log_softmax(output, 2)
                    indices = torch.unsqueeze(new_tokens, 1).unsqueeze(2)
                    new_output_logits = torch.gather(output_context, 2, indices).squeeze(2)

                    # TODO(rprenger) we're copying output_logits every time.  Should pre-allocate
                    output_logits = torch.cat([output_logits, new_output_logits], 1)
                    if all_probs:
                        full_logits = torch.cat([full_logits, output_context], 1)

                src = parallel_state.get_pipeline_model_parallel_last_rank()
                group = parallel_state.get_embedding_group()
                torch.distributed.broadcast(new_tokens, src, group)

                done_token = (prev == eod_id).byte() & started.byte()
                just_finished = (done_token & ~is_done).bool()
                lengths[just_finished.view(-1)] = context_length
                is_done = is_done | done_token

                done = torch.all(is_done)
                src = parallel_state.get_pipeline_model_parallel_last_rank()
                group = parallel_state.get_pipeline_model_parallel_group()
                torch.distributed.broadcast(done, src, group)
                if all_probs:
                    yield tokens, lengths, output_logits, full_logits
                else:
                    yield tokens, lengths, output_logits, None

            else:
                if parallel_state.is_pipeline_first_stage():
                    src = parallel_state.get_pipeline_model_parallel_last_rank()
                    group = parallel_state.get_embedding_group()
                    new_tokens = torch.empty_like(tokens[:, context_length])
                    torch.distributed.broadcast(new_tokens, src, group)
                    tokens[:, context_length] = new_tokens
                    yield tokens, None, None, None
                else:
                    yield None, None, None, None

                done = torch.cuda.ByteTensor([0])
                src = parallel_state.get_pipeline_model_parallel_last_rank()
                group = parallel_state.get_pipeline_model_parallel_group()
                torch.distributed.broadcast(done, src, group)

            context_length += 1
            counter += 1
            if done:
                break


def sample_token_greedy(logits):
    """
    Greedy sampling. Returns the token with the highest probability, and corresponding log_prob.

    Args:
        logits: [batch_size, vocab_size] - unnormalized log probabilities of the next token
    
    Returns:
        log_probs: [batch_size] - log probabilities of the sampled tokens
        token_ids: [batch_size] - sampled token ids
    """
    log_probs, token_ids = torch.max(torch.nn.functional.log_softmax(logits, dim=-1), dim=-1)

    return log_probs, token_ids


def sample_token_topk(logits, top_k=0, top_p=0.0, temperature=1.0, filter_value=-float('Inf')):
    """
    Greedy sampling. Returns the token with the highest probability, and corresponding log_prob.

    Args:
        logits: [batch_size, vocab_size] - unnormalized log probabilities of the next token
        top_k: int - if > 0: only sample from top k tokens with highest probability
        top_p: float - if > 0.0: only sample from a subset of candidates, where the cumulative probability
        temperature: float - temperature for sampling
        filter_value: float - value to set filtered tokens to
    
    Returns:
        log_probs: [batch_size] - log probabilities of the sampled tokens
        token_ids: [batch_size] - sampled token ids
    """
    logits = logits.float()
    logits /= temperature
    logits = top_k_logits(logits, top_k=top_k, top_p=top_p, filter_value=filter_value)
    log_probs = torch.nn.functional.log_softmax(logits, dim=-1)

    token_ids = torch.multinomial(log_probs.exp(), num_samples=1).view(-1)
    log_probs = log_probs.gather(1, token_ids.unsqueeze(1)).squeeze(1)

    return log_probs, token_ids


def sample_token_topk_beam_search(logits: torch.Tensor, beam_size: int = 1, dim: int = -1, log_softmax: bool = True):
    """
    Beam search selection of top K predictions per target (dim). Returns the beam_size tokens ids with the highest
    probability and the corresponding log_prob per target

    Args:
        logits: [batch_size, vocab_size] or [batch_size, vocab_size] - unnormalized log probabilities of the next token,
        beam_size: int > 1 - number of tokens to return with the highest probability per target
        dim: int - dim of log_softmax and topk selection
        log_softmax: bool - if to calculate log softmax  for log probabilities


    Returns:
        log_probs: [batch_size, beam_size] - log probabilities of the sampled tokens
        token_ids: [batch_size, beam_size] - sampled token ids
    """
    if log_softmax:
        log_probs = torch.nn.functional.log_softmax(logits, dim=dim)
    else:
        log_probs = logits
    # get top candidates for each item in batch
    log_probs, token_ids = torch.topk(log_probs, beam_size, dim=dim)

    return log_probs, token_ids


def compute_beam_search_len_penalty(lengths: torch.Tensor, alpha: int) -> torch.Tensor:
    """
    Length penalty used in the beam search
    Args:
        lengths: lengths of decoded sequences
        alpha: params of the penalty
    Returns:
         tensor with the penalty value
    """
    return ((5 + lengths) / 6).pow(alpha)


def get_sampling_token_fn(sampling_method: str, sampling_kwargs: dict) -> Tuple[Callable, dict]:
    """
    Specifies the sampling function that takes in a tensor of logits [batch_size, vocab_size] and returns a tuple
    (tensor of log_probs [batch_size], tensor of sampled from logits [batch_size]).
    If the beam search is enabled, the sampling function returns tensors [batch_size, beam_size]

    Args:
        sampling_method: the sampling method to use in the decode steps. Currently supported methods are
                          "beam-search"/"greedy"/"topkp"
        sampling_kwargs: dict with arguments to be passed to the sampling function.
                         For sampling method 'beam-search', the following kwargs are supported:
                         beam_size - int, number of the best sequences at each decode iteration to be left per target
                         beam_alpha - int, the parameter of length penalty applied to predicted sequences
                         keep_only_best_tokens - used in the beam search, boolean flag if to output only best sequence
                                                 of predicted tokens (True) or beam_size predictions per target
                         return_scores - used in the beam search, boolean flag if to return scores at the top of
                                         predictions and logits

    Returns:
        sample_token_fn: the sampling function
        default_sampling_kwargs: sampling_kwargs augmented with default sampling kwargs
    """
    all_default_sampling_kwargs = {
        'greedy-search': {},
        'topkp-sampling': {'top_k': 0, 'top_p': 0.0, 'temperature': 1.0},
        'beam-search': {'beam_size': 1, 'beam_alpha': 0.0, 'keep_only_best_tokens': False, 'return_scores': False},
    }

    # update default sampling kwargs with user provided kwargs
    default_sampling_kwargs = all_default_sampling_kwargs[sampling_method].copy()
    default_sampling_kwargs.update(sampling_kwargs)
    # sampling_kwargs = default_sampling_kwargs

    if sampling_method == 'greedy-search':
        sampling_token_fn = sample_token_greedy

    elif sampling_method == "topkp-sampling":
        top_k = default_sampling_kwargs['top_k']
        top_p = default_sampling_kwargs['top_p']
        temperature = default_sampling_kwargs['temperature']
        sampling_token_fn = partial(sample_token_topk, top_k=top_k, top_p=top_p, temperature=temperature)

    elif sampling_method == "beam-search":
        beam_size = default_sampling_kwargs['beam_size']
        sampling_token_fn = partial(sample_token_topk_beam_search, beam_size=beam_size)

    else:
        raise ValueError(
            f'Invalid sampling method {sampling_method}. '
            f'Supported sampling methods are {all_default_sampling_kwargs.keys()}'
        )

    return sampling_token_fn, default_sampling_kwargs<|MERGE_RESOLUTION|>--- conflicted
+++ resolved
@@ -642,16 +642,7 @@
         # Generate enough tokens for the longest sequence
         maxlen = tokens_to_generate + context_lengths.max().item()
 
-<<<<<<< HEAD
-        if isinstance(model, MegatronGPTPromptLearningModel):
-            if maxlen > model.frozen_model.cfg.encoder_seq_length + 1:
-                maxlen = model.frozen_model.cfg.encoder_seq_length + 1
-        else:
-            if maxlen > model.cfg.encoder_seq_length + 1:
-                maxlen = model.cfg.encoder_seq_length + 1
-=======
         maxlen = inference_strategy.clip_max_len(maxlen)
->>>>>>> 4a93d287
 
         lengths = torch.ones([batch_size]).long().cuda() * maxlen
         while context_length < maxlen:
