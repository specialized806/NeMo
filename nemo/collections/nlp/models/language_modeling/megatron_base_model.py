# Copyright (c) 2022, NVIDIA CORPORATION.  All rights reserved.
#
# Licensed under the Apache License, Version 2.0 (the "License");
# you may not use this file except in compliance with the License.
# You may obtain a copy of the License at
#
#     http://www.apache.org/licenses/LICENSE-2.0
#
# Unless required by applicable law or agreed to in writing, software
# distributed under the License is distributed on an "AS IS" BASIS,
# WITHOUT WARRANTIES OR CONDITIONS OF ANY KIND, either express or implied.
# See the License for the specific language governing permissions and
# limitations under the License.

import os
import re
from typing import Any, Dict, Optional, Union

import torch
from omegaconf import open_dict
from omegaconf.dictconfig import DictConfig
from pytorch_lightning.plugins.precision.native_amp import NativeMixedPrecisionPlugin
from pytorch_lightning.trainer.connectors.logger_connector.fx_validator import _FxValidator
from pytorch_lightning.trainer.trainer import Trainer

from nemo.collections.nlp.models.nlp_model import NLPModel
from nemo.collections.nlp.modules.common.megatron.clip_grads import (
    clip_grad_norm_distributed_optimizer,
    clip_grad_norm_fp32,
)
from nemo.collections.nlp.modules.common.megatron.megatron_init import initialize_model_parallel_for_nemo
from nemo.collections.nlp.modules.common.tokenizer_utils import get_nmt_tokenizer
from nemo.collections.nlp.parts.nlp_overrides import NEMO_MEGATRON_MODEL_PARALLEL_APPSTATE_OVERRIDE, GradScaler
from nemo.core.optim import MainParamsOptimizerWrapper, prepare_lr_scheduler
from nemo.utils import AppState, logging
from nemo.utils.get_rank import is_global_rank_zero

try:
    from apex.transformer import parallel_state
    from apex.transformer.pipeline_parallel.utils import get_num_microbatches

    HAVE_APEX = True
except (ImportError, ModuleNotFoundError):
    HAVE_APEX = False

__all__ = ["MegatronBaseModel"]


class MegatronBaseModel(NLPModel):
    """
    Megatron base class
    It does the following things:
    1. Initialize the model parallel for nemo given the model parallel parameters.
    2. Turn on all the nvidia optimizations.
    3. If `cfg.tokenizer` is available, it loads the tokenizer and pad the vocab to the correct size for tensor model parallelism.
    4. If using distributed optimizer, configure to be compatible with
       O2-level optimizations and/or model parallelism.
    5. Perform gradient clipping: `grad_clip_pl_default` triggers the
       PyTorch Lightning default implementation, `with_distributed_adam`
       triggers the distributed optimizer's implementation,
       `megatron_amp_o2` triggers gradient clipping on the main grads,
       and otherwise gradient clipping is performed on the model grads.
    """

    def __init__(self, cfg: DictConfig, trainer: Trainer, no_lm_init=True):
        # FIXME: switch to self._cfg
        if not HAVE_APEX:
            raise ImportError(
                "Apex was not found. Please see the NeMo README for installation instructions: https://github.com/NVIDIA/NeMo#megatron-gpt."
            )
        if trainer is None:
            raise ValueError(f"Trainer cannot be None for Megatron-based models. Please provide a PTL trainer object.")
        # this prevents base constructor from initializing tokenizer
        self.tokenizer = None

        super().__init__(cfg, trainer=trainer, no_lm_init=no_lm_init)

        self.with_distributed_adam = cfg.optim.get('name') == 'distributed_fused_adam'

        # used in NVIDIA NGC PyTorch containers
        self._enable_nvidia_optimizations()

        if self._cfg.get('use_cpu_initialization', False) is False:
            torch.cuda.set_device(trainer.local_rank)

        # buffer used during train_step for logging average loss over gradient accumulation steps
        self._reduced_loss_buffer = []

        # Overrides used when converting checkpoints
        if os.environ.get(NEMO_MEGATRON_MODEL_PARALLEL_APPSTATE_OVERRIDE, "false").lower() == "true":
            app_state = AppState()
            init_world_size = app_state.tensor_model_parallel_size * app_state.pipeline_model_parallel_size
            init_global_rank = app_state.global_rank
            init_local_rank = app_state.local_rank
        else:
            init_world_size = trainer.world_size
            init_global_rank = trainer.global_rank
            init_local_rank = trainer.local_rank

        initialize_model_parallel_for_nemo(
            world_size=init_world_size,
            global_rank=init_global_rank,
            local_rank=init_local_rank,
            tensor_model_parallel_size=cfg.get('tensor_model_parallel_size', 1),
            pipeline_model_parallel_size=cfg.get('pipeline_model_parallel_size', 1),
            virtual_pipeline_model_parallel_size=cfg.get('virtual_pipeline_model_parallel_size', None),
            pipeline_model_parallel_split_rank=cfg.get('pipeline_model_parallel_split_rank', 0),
            micro_batch_size=cfg.get('micro_batch_size'),
            global_batch_size=cfg.get('global_batch_size'),
            use_fp8=cfg.get('fp8', False),
            seed=self.cfg.get('seed', 1234),
            apex_transformer_log_level=self.cfg.get('apex_transformer_log_level', 30),
        )

        # This must be called after initialize model parallel since it needs to know the data parallel size
        self._validate_and_override_config()

        self.grad_clip_pl_default = False  # use pytorch default for gradient clipping. Default False

        if hasattr(self._cfg, "tokenizer") or (
            hasattr(self._cfg, "encoder_tokenizer") and hasattr(self._cfg, "decoder_tokenizer")
        ):
            # build tokenizer (defaults to nemo supported tokenizers)
            self._build_tokenizer()

            # manipulate vocabulary (e.g., pad vocabulary for better efficiency)
            self._build_vocab()

        # TODO: remove this when PTL 1.7.3 is released
        _FxValidator.functions["configure_gradient_clipping"] = {
            "allowed_on_step": (False, True),
            "allowed_on_epoch": (False, True),
            "default_on_step": True,
            "default_on_epoch": False,
        }

    def _enable_nvidia_optimizations(self):
        "These optimizations are present in NVIDIA NGC PyTorch Containers"

        # NVIDIA container version check
        nvidia_torch_version = os.getenv('NVIDIA_PYTORCH_VERSION', None)
        if nvidia_torch_version is not None:
            try:
                NVIDIA_TORCH_MAJOR = int(nvidia_torch_version.split('.')[0])
            except Exception:
                NVIDIA_TORCH_MAJOR = 0
            try:
                NVIDIA_TORCH_MINOR = int(nvidia_torch_version.split('.')[1])
            except Exception:
                NVIDIA_TORCH_MINOR = 0

            # Apex Persistent layer norm is supported from Nvidia PyTorch container v21.11
            # This only depends on Apex version?
            if NVIDIA_TORCH_MAJOR < 21 or (NVIDIA_TORCH_MAJOR == 21 and NVIDIA_TORCH_MINOR < 11):
                self.cfg.persist_layer_norm = False

            # NVFUSER available starting with 21.11
            if NVIDIA_TORCH_MAJOR >= 21 or (NVIDIA_TORCH_MAJOR == 21 and NVIDIA_TORCH_MINOR >= 11):

                # NVFUSER
                torch._C._jit_set_profiling_executor(True)
                torch._C._jit_set_profiling_mode(True)
                torch._C._jit_override_can_fuse_on_cpu(False)
                torch._C._jit_override_can_fuse_on_gpu(False)
                torch._C._jit_set_texpr_fuser_enabled(False)
                torch._C._jit_set_nvfuser_enabled(True)
                torch._C._debug_set_autodiff_subgraph_inlining(False)
        else:
            # Not a Nvidia container. NVFUSER Dependency check is on users
            pass

    def _build_tokenizer(self):
        """
        Default tokenizer is based on available nemo tokenizers.
        Override this method to use an external tokenizer.
        All tokenizers are expected to provide compatible interface.
        Override default Encoder-decoder tokenizer to use legacy=True for sentencepiece.
        """
        if hasattr(self._cfg.tokenizer, "sentencepiece_legacy"):
            legacy = self._cfg.tokenizer.sentencepiece_legacy
        else:
            legacy = True if self._cfg.tokenizer.library == 'sentencepiece' else False
        self.tokenizer = get_nmt_tokenizer(
            library=self._cfg.tokenizer.library,
            model_name=self._cfg.tokenizer.type,
            tokenizer_model=self.register_artifact("tokenizer.model", self._cfg.tokenizer.model),
            vocab_file=self.register_artifact("tokenizer.vocab_file", self._cfg.tokenizer.vocab_file),
            merges_file=self.register_artifact("tokenizer.merge_file", self._cfg.tokenizer.merge_file),
            delimiter=self.cfg.tokenizer.get('delimiter', None),
            legacy=legacy,
        )

    def on_train_start(self) -> None:
        super().on_train_start()
        self.init_global_step = self.trainer.global_step

    def _build_vocab(self):
        """
        Manipulate vocabulary (e.g., pad vocabulary for increased performance)/
        """
        # TODO: add config to allow to disable it?
        self.padded_vocab_size = self._vocab_size_with_padding(
            orig_vocab_size=self.tokenizer.vocab_size,
            make_vocab_size_divisible_by=self._cfg.get('make_vocab_size_divisible_by', 128),
            tensor_model_parallel_size=self._cfg.get('tensor_model_parallel_size', 1),
        )

    def _vocab_size_with_padding(self, orig_vocab_size, make_vocab_size_divisible_by, tensor_model_parallel_size):
        """Pad vocab size so it is divisible by model parallel size and
        still having GPU friendly size."""

        after = orig_vocab_size
        multiple = make_vocab_size_divisible_by * tensor_model_parallel_size
        while (after % multiple) != 0:
            after += 1
        logging.info(
            f'Padded vocab_size: {after}, original vocab_size: {orig_vocab_size}, dummy tokens: {after - orig_vocab_size}.'
        )
        return after

    def _get_parameters(self):
        """
        private method to load all the trainable parameters from optimizer param groups
        """
        params = []
        for param_group in self._optimizer_param_groups:
            for param in param_group['params']:
                params.append(param)
        return params

    def configure_gradient_clipping(self, *args, **kwargs):
        """PTL hook to configure gradients.
           We use gradient clipping implementation from megatron-lm.
        """
        clip_val = self.trainer.gradient_clip_val
        if clip_val is None:
            return

        clip_val = float(clip_val)
        if clip_val <= 0:
            return

        if self.grad_clip_pl_default:
            # use the default behavior
            return super().configure_gradient_clipping(*args, **kwargs)

<<<<<<< HEAD
        if hasattr(self, 'with_distributed_adam') and self.with_distributed_adam:
=======
        if self.with_distributed_adam:
>>>>>>> 4a93d287
            grad_norm = clip_grad_norm_distributed_optimizer(self._optimizer, clip_val)
        else:
            if self.megatron_amp_o2:
                # grep fp32 master parameters for gradient clipping
                parameters = self._optimizer.get_parameters()
            else:
                parameters = self._get_parameters()
            grad_norm = clip_grad_norm_fp32(parameters=parameters, max_norm=clip_val)

        self.log('grad_norm', grad_norm, rank_zero_only=True, batch_size=1)

    def allreduce_gradients(self):
        """Reduce gradients across data parallel ranks.
           Modified from megatron-lm: https://github.com/NVIDIA/Megatron-LM/blob/d41696840ed0a7edb7e0499eb82a48ae112d9bb3/megatron/model/distributed.py#L188
        """
        # Bucketize and all-reduce
        buckets = {}
        for param in self.parameters():
            if param.requires_grad and param.grad is not None:
                tp = param.data.type()
                if tp not in buckets:
                    buckets[tp] = []
                buckets[tp].append(param)
                # param.main_grad = param.grad

        # For each bucket, all-reduce and copy all-reduced grads.
        for tp in buckets:
            bucket = buckets[tp]
            grads = [param.grad.data for param in bucket]
            coalesced = torch._utils._flatten_dense_tensors(grads)
            coalesced /= parallel_state.get_data_parallel_world_size()
            torch.distributed.all_reduce(coalesced, group=parallel_state.get_data_parallel_group())
            for buf, synced in zip(grads, torch._utils._unflatten_dense_tensors(coalesced, grads)):
                buf.copy_(synced)

    def reduce_overlap_gradients(self, params=None):
        """Reduce grads if overlapped grad sync is enabled

        Used for pipeline parallelism with the distributed Adam
        optimizer. In the first pipeline stage, the grad sync is
        overlapped with the final backward pass. In other pipeline
        stages, the grad sync is deferred until the bubble overhead.

        """
        if self.with_distributed_adam and self._optimizer.overlap_grad_sync:
            if params is None:
                params = self._optimizer.parameters()
            self._optimizer.try_grad_sync(params)

    def sync_overlap_parameters(self, params=None):
        if self.with_distributed_adam:
            self._optimizer._try_start_bucket_param_sync(params)

    def on_train_batch_end(self, outputs, batch, batch_idx: int, unused: Optional[int] = 0) -> None:
        super().on_train_batch_end(outputs, batch, batch_idx)

        # TODO: Replace with newer override for scheduler.step() instead of
        # search for plugins for fp16 GradScalar
        if self.trainer.precision_plugin is not None and isinstance(
            self.trainer.precision_plugin, NativeMixedPrecisionPlugin
        ):
            precision_plugin = self.trainer.precision_plugin

            if (
                hasattr(precision_plugin, 'scaler')
                and precision_plugin.scaler is not None
                and isinstance(precision_plugin.scaler, GradScaler)
            ):
                grad_scaler = precision_plugin.scaler

                # If the grad scaler skipped its optimizer step due to infs/nans,
                # decrement the step of all schedulers.
                if grad_scaler.optimizer_update_skipped is not None and grad_scaler.optimizer_update_skipped is True:
                    scheduler_cfgs = self.trainer.lr_scheduler_configs

                    if not scheduler_cfgs or not self.trainer.lightning_module.automatic_optimization:
                        return

                    for scheduler_cfg in scheduler_cfgs:
                        # Decrement the counter by 2, then perform a scheduler.step() to perform a no-up
                        # as well as update the optimizer lr in all param groups
                        scheduler_cfg.scheduler.last_epoch -= 2
                        scheduler_cfg.scheduler.step()

                    # Removing the line below because it messes up train_valid_test_num_samples calculation.
                    # self.trainer.fit_loop.max_steps = self.trainer.fit_loop.max_steps + 1

                    # Reset the optimizer update skipped to `None` - this is to prevent scheduler no-ops during
                    # accumulated gradient updates.
                    grad_scaler.optimizer_update_skipped = None

    def setup_optimization(
        self, optim_config: Optional[Union[DictConfig, Dict]] = None, optim_kwargs: Optional[Dict[str, Any]] = None,
    ):
        optim_kwargs = {} if optim_kwargs is None else optim_kwargs.copy()
        if self.with_distributed_adam:

            # Allocate contiguous buffers to avoid extra copies
            optim_kwargs['contiguous_grad_buffer'] = True
            optim_kwargs['contiguous_param_buffer'] = True

            # Make sure optimizer state is in FP32
            optim_dtype = torch.float32
            optim_kwargs['dtype'] = optim_dtype

            # Make sure embedding grad reductions are in FP32
            for name, param in self.named_parameters():
                if 'word_embedding' in name or 'position_embedding' in name:
                    param._with_fp32_optimizer = True

            # Match param allgather with model dtype
            model_dtype = torch.float32
            if self.megatron_amp_o2 and hasattr(self, 'autocast_dtype'):
                model_dtype = self.autocast_dtype
            optim_kwargs['param_sync_dtype'] = model_dtype

            # Determine whether to store master params in optimizer
            if optim_dtype == model_dtype:
                optim_kwargs['store_params'] = False
            elif optim_dtype == torch.float32 and model_dtype == torch.bfloat16:
                optim_kwargs['store_params'] = False
                optim_kwargs['store_param_remainders'] = True
            else:
                optim_kwargs['store_params'] = True

        return super().setup_optimization(optim_config=optim_config, optim_kwargs=optim_kwargs)

    def configure_optimizers(self):
        self.setup_optimization()

        # Wrap the baseline optimizer with the optimizer class with master parameters
<<<<<<< HEAD
        if (
            self.megatron_amp_o2
            and not (hasattr(self, 'with_distributed_adam') and self.with_distributed_adam)
            and self._optimizer is not None
        ):
=======
        if self.megatron_amp_o2 and not self.with_distributed_adam and self._optimizer is not None:
>>>>>>> 4a93d287
            if self.cfg.precision == 'bf16':
                fp32_grad_accum = True
                contiguous_grad_bucket = True
            elif self.cfg.precision == 16:
                fp32_grad_accum = False
                # TODO: contiguous grad bucket for fp16 is also planned to be supported
                contiguous_grad_bucket = False
                raise ValueError(
                    "fp16 training is not yet supported with O2. Please set megatron_amp_O2 to False in the model config."
                )

            # if using tensor parallel only, we automatically use async grad all-reduce
            # if using pipeline parallel or sequence parallel or gradient accumulation fusion, then we disable it
            if self.cfg.get('pipeline_model_parallel_size', 1) == 1 and not (
                self.cfg.get('sequence_parallel', False) or self.cfg.get('gradient_accumulation_fusion', False)
            ):
                async_grad_allreduce = True
            else:
                async_grad_allreduce = False

            if async_grad_allreduce:
                # we need this to be configurable until make_nccl_premul_sum is in public PyTorch.
                # currently cannot be imported in PyTorch 1.12.0
                grad_div_ar_fusion = self.cfg.get('grad_div_ar_fusion', False)
            else:
                grad_div_ar_fusion = False

            self._optimizer = MainParamsOptimizerWrapper(
                self._optimizer,
                fp32_grad_accum=fp32_grad_accum,
                contiguous_grad_bucket=contiguous_grad_bucket,
                async_grad_allreduce=async_grad_allreduce,
                grad_div_ar_fusion=grad_div_ar_fusion,
                grad_allreduce_chunk_size_mb=self.cfg.get('grad_allreduce_chunk_size_mb', 125),
            )

            assert self._trainer.max_steps is not None, "'max_steps' is missing in trainer config."
            if hasattr(self._cfg.optim, 'sched'):
                sched_config = self._cfg.optim.sched
                sched_config['max_steps'] = self._trainer.max_steps
                self._scheduler = prepare_lr_scheduler(
                    optimizer=self._optimizer, scheduler_config=sched_config, train_dataloader=self._train_dl
                )

        # Configure distributed optimizer
        if self.with_distributed_adam:

            # Initialize param buckets if explicitly provided
            if hasattr(self, 'distributed_adam_buckets'):
                for bucket in self.distributed_adam_buckets:
                    self._optimizer.init_params_bucket(bucket)
                del self.distributed_adam_buckets

            # Make sure all params are initialized so main grads are
            # available
            # Note: Consolidate grads without overlap
            overlap_params = []
            no_overlap_params = []
            for p in self.parameters():
                if getattr(p, '_disable_overlap_grad_sync', False):
                    no_overlap_params.append(p)
                else:
                    overlap_params.append(p)
            self._optimizer.init_params(reversed(overlap_params))
            self._optimizer.init_params(reversed(no_overlap_params))

            # Initialize contiguous parameter buffer
            self._optimizer.init_param_buffer()

        if self._scheduler is None:
            return self._optimizer
        else:
            return [self._optimizer], [self._scheduler]

    def compute_consumed_samples(self, steps_since_resume=0):
        app_state = AppState()
        consumed_samples = (
            self.init_consumed_samples
            + steps_since_resume * app_state.data_parallel_size * self.cfg.micro_batch_size * get_num_microbatches()
        )
        return int(consumed_samples)

    def _extract_consumed_samples_from_ckpt(self, ckpt_path):
        try:
            init_consumed_samples = int(float(re.findall(r"consumed_samples\=([0-9]+.[0-9]+)", ckpt_path)[0]))
        except (ValueError, TypeError, IndexError):
            logging.warning("Cannot parse the checkpoint file to get the consumed samples. assume it is zero.")
            init_consumed_samples = 0

        return init_consumed_samples

    def _validate_and_override_config(self):
        """ Certain configurations might be incompatible or discouraged.
            We can check for them here and override if necessary.
        """
        app_state = AppState()

        if self.cfg.get('sequence_parallel', False) and self.cfg.get('tensor_model_parallel_size', 1) == 1:
            logging.info(
                "Sequence parallel should only be used with tensor parallel size > 1. Setting sequence parallel to False"
            )
            with open_dict(self.cfg):
                self.cfg.sequence_parallel = False

        # Gradient accumulation fusion does not work with our baseline implementaiton of
        # async grad allreduce. This should be fixed!
        # For now we must disable it whenever using the baseline implementaion.
        # The distributed adam from apex does work with gradient accumulation fusion.
        distributed_fused_adam = self.cfg.optim.get('name', 'fused_adam') == 'distributed_fused_adam'
        pipeline_model_parallel_size = self.cfg.get('pipeline_model_parallel_size', 1)
        data_parallel_size = app_state.data_parallel_size

        if self.cfg.get('gradient_accumulation_fusion', False):
            if data_parallel_size > 1 and pipeline_model_parallel_size == 1 and not distributed_fused_adam:
                logging.info(
                    "When not using pipeline model parallel, gradient accumulation fusion can only be used with distributed_fused_adam."
                )
                with open_dict(self.cfg):
                    self.cfg.gradient_accumulation_fusion = False

        if self.cfg.get('gradient_accumulation_fusion', False) and not self.cfg.get('megatron_amp_O2', False):
            logging.info("Gradient accumulation fusion can only be used with megatron amp O2 mixed precision.")
            with open_dict(self.cfg):
                self.cfg.gradient_accumulation_fusion = False

        if self.cfg.get('use_emha', False):
            raise ValueError('use_emha is not yet supported please set to False')

        if self.cfg.get('virtual_pipeline_model_parallel_size', None) is not None:
            assert (
                self.cfg.num_layers // self.cfg.pipeline_model_parallel_size
            ) % self.cfg.virtual_pipeline_model_parallel_size == 0, (
                'Make sure the number of model chunks is the same across all pipeline stages.'
            )

    def is_data_parallel_rank_zero(self):
        if is_global_rank_zero():
            return True
        else:
            try:
                data_parallel_rank = parallel_state.get_data_parallel_rank()
            except:
                data_parallel_rank = None

            if data_parallel_rank is not None and data_parallel_rank == 0:
                return True
            else:
                return False

    def _get_total_params_across_model_parallel_groups_gpt_bert(self, model):
        """Returns the total number of parameters across all model parallel groups."""
        # log number of parameters
        if isinstance(model, list):
            num_parameters_on_device = sum(
                [sum([p.nelement() for p in model_module.parameters()]) for model_module in model]
            )
            if (
                parallel_state.get_pipeline_model_parallel_world_size() > 1
                and parallel_state.is_pipeline_last_stage(ignore_virtual=True)
                and self.cfg.get('share_embeddings_and_output_weights', True)
            ):
                # substract the embedding weights on the last virtual stage
                num_word_embedding_parameters = sum([p.nelement() for p in model[-1].word_embeddings_weight()])
                num_parameters_on_device -= num_word_embedding_parameters
        else:
            num_parameters_on_device = sum([p.nelement() for p in model.parameters()])
            if (
                parallel_state.get_pipeline_model_parallel_world_size() > 1
                and parallel_state.is_pipeline_last_stage(ignore_virtual=True)
                and self.cfg.get('share_embeddings_and_output_weights', True)
            ):
                # substract the embedding weights on the last stage
                num_word_embedding_parameters = sum([p.nelement() for p in model.word_embeddings_weight()])
                num_parameters_on_device -= num_word_embedding_parameters

        # to be summed across data parallel group
        total_num_parameters = torch.tensor(num_parameters_on_device).cuda()

        torch.distributed.all_reduce(total_num_parameters, group=parallel_state.get_model_parallel_group())

        return num_parameters_on_device, total_num_parameters

    def _get_total_params_across_model_parallel_groups_enc_dec(self, model):
        """Returns the total number of parameters across all model parallel groups."""
        # log number of parameters
        # TODO: If/when we add interleaved model parallelism, we will need to add another if/else here.
        num_parameters_on_device = sum([p.nelement() for p in model.parameters()])

        if parallel_state.get_pipeline_model_parallel_world_size() > 1 and (
            parallel_state.get_pipeline_model_parallel_rank() == self.cfg.get('pipeline_model_parallel_split_rank', 0)
            or parallel_state.is_pipeline_last_stage()
        ):
            # If the current rank is the in the decoder first stage (decoder emb) or last rank (output layer), subtract those weights since it is already accounted for in the encoder first stage.
            # TODO: If we support embedding untying with PP > 1, we will need to update this.
            num_word_embedding_parameters = sum([p.nelement() for p in model.word_embeddings_weight()])
            num_parameters_on_device -= num_word_embedding_parameters

            # Subtract decoder position embedding params that are shared with encoder.
            if (
                parallel_state.is_pipeline_stage_at_split()
                and self.cfg.encoder.get("position_embedding_type", "learned_absolute") == "learned_absolute"
            ):
                num_position_embedding_parameters = sum([p.nelement() for p in model.position_embeddings_weight()])
                num_parameters_on_device -= num_position_embedding_parameters

        # Check and remove RPE embeddings from the encoder that are replicated.
        if (
            parallel_state.get_pipeline_model_parallel_world_size() > 1
            and parallel_state.is_pipeline_stage_before_split()
            and not parallel_state.is_pipeline_first_stage()
            and self.cfg.encoder.get("position_embedding_type", "learned_absolute") == "relative"
        ):
            # substract the RPE params on intermediate pipeline stages.
            num_rpe_params = sum([p.nelement() for p in model.encoder_relative_position_embeddings_weight()])
            num_parameters_on_device -= num_rpe_params

        # Check and remove RPE embeddings from the decoder that are replicated.
        if (
            parallel_state.get_pipeline_model_parallel_world_size() > 1
            and parallel_state.is_pipeline_stage_after_split()
            and not parallel_state.is_pipeline_stage_at_split()
            and self.cfg.encoder.get("position_embedding_type", "learned_absolute") == "relative"
        ):
            # substract the RPE params on intermediate pipeline stages.
            num_rpe_params = sum([p.nelement() for p in model.decoder_relative_position_embeddings_weight()])
            num_parameters_on_device -= num_rpe_params

        # to be summed across data parallel group
        total_num_parameters = torch.tensor(num_parameters_on_device).cuda()
        torch.distributed.all_reduce(total_num_parameters, group=parallel_state.get_model_parallel_group())
        return num_parameters_on_device, total_num_parameters<|MERGE_RESOLUTION|>--- conflicted
+++ resolved
@@ -244,11 +244,7 @@
             # use the default behavior
             return super().configure_gradient_clipping(*args, **kwargs)
 
-<<<<<<< HEAD
-        if hasattr(self, 'with_distributed_adam') and self.with_distributed_adam:
-=======
         if self.with_distributed_adam:
->>>>>>> 4a93d287
             grad_norm = clip_grad_norm_distributed_optimizer(self._optimizer, clip_val)
         else:
             if self.megatron_amp_o2:
@@ -380,15 +376,7 @@
         self.setup_optimization()
 
         # Wrap the baseline optimizer with the optimizer class with master parameters
-<<<<<<< HEAD
-        if (
-            self.megatron_amp_o2
-            and not (hasattr(self, 'with_distributed_adam') and self.with_distributed_adam)
-            and self._optimizer is not None
-        ):
-=======
         if self.megatron_amp_o2 and not self.with_distributed_adam and self._optimizer is not None:
->>>>>>> 4a93d287
             if self.cfg.precision == 'bf16':
                 fp32_grad_accum = True
                 contiguous_grad_bucket = True
