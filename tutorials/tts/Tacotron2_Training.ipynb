{
 "cells": [
  {
   "cell_type": "markdown",
   "metadata": {
    "id": "htbJiaJjYQAD"
   },
   "source": [
    "# Tacotron 2 Training\n",
    "\n",
    "This notebook is designed to provide a guide on how to train Tacotron2 as part of the TTS pipeline. It contains the following sections\n",
    "\n",
    "  1. Tacotron2 and NeMo - An introduction to the Tacotron2 model\n",
    "  2. LJSpeech - How to train Tacotron2 on LJSpeech\n",
    "  3. Custom Datasets - How to collect audio data to train Tacotron2 for difference voices and languages"
   ]
  },
  {
   "cell_type": "markdown",
   "metadata": {
    "id": "wqPMTEXXYUP4"
   },
   "source": [
    "# License\n",
    "\n",
    "> Copyright 2020 NVIDIA. All Rights Reserved.\n",
    "> \n",
    "> Licensed under the Apache License, Version 2.0 (the \"License\");\n",
    "> you may not use this file except in compliance with the License.\n",
    "> You may obtain a copy of the License at\n",
    "> \n",
    ">     http://www.apache.org/licenses/LICENSE-2.0\n",
    "> \n",
    "> Unless required by applicable law or agreed to in writing, software\n",
    "> distributed under the License is distributed on an \"AS IS\" BASIS,\n",
    "> WITHOUT WARRANTIES OR CONDITIONS OF ANY KIND, either express or implied.\n",
    "> See the License for the specific language governing permissions and\n",
    "> limitations under the License."
   ]
  },
  {
   "cell_type": "code",
   "execution_count": null,
   "metadata": {
    "id": "SUkq9HAvYU7T"
   },
   "outputs": [],
   "source": [
    "\"\"\"\n",
    "You can either run this notebook locally (if you have all the dependencies and a GPU) or on Google Colab.\n",
    "Instructions for setting up Colab are as follows:\n",
    "1. Open a new Python 3 notebook.\n",
    "2. Import this notebook from GitHub (File -> Upload Notebook -> \"GITHUB\" tab -> copy/paste GitHub URL)\n",
    "3. Connect to an instance with a GPU (Runtime -> Change runtime type -> select \"GPU\" for hardware accelerator)\n",
    "4. Run this cell to set up dependencies# .\n",
    "\"\"\"\n",
    "BRANCH = 'r1.11.0'\n",
    "# # If you're using Colab and not running locally, uncomment and run this cell.\n",
    "# !apt-get install sox libsndfile1 ffmpeg\n",
<<<<<<< HEAD
    "# !pip install wget unidecode\n",
    "# !python -m pip install git+https://github.com/NVIDIA/NeMo.git@$BRANCH#egg=nemo_toolkit[all]\n",
    "# !wget https://raw.githubusercontent.com/NVIDIA/NeMo/main/nemo_text_processing/install_pynini.sh\n",
    "# !bash install_pynini.sh"
=======
    "# !pip install wget text-unidecode\n",
    "# !python -m pip install git+https://github.com/NVIDIA/NeMo.git@$BRANCH#egg=nemo_toolkit[all]\n"
>>>>>>> 4a93d287
   ]
  },
  {
   "cell_type": "markdown",
   "metadata": {
    "id": "ZivXzmq0YYLj"
   },
   "source": [
    "# Tacotron2 and NeMo\n",
    "\n",
    "Tacotron2 is a neural network that converts text characters into a mel spectrogram. For more details on the model, please refer to Nvidia's [Tacotron2 Model Card](https://ngc.nvidia.com/catalog/models/nvidia:nemo:tts_en_tacotron2), or the original [paper](https://arxiv.org/abs/1712.05884).\n",
    "\n",
    "Tacotron2 like most NeMo models are defined as a LightningModule, allowing for easy training via PyTorch Lightning, and parameterized by a configuration, currently defined via a yaml file and loading using Hydra.\n",
    "\n",
    "Let's take a look using NeMo's pretrained model and how to use it to generate spectrograms."
   ]
  },
  {
   "cell_type": "code",
   "execution_count": null,
   "metadata": {
    "id": "HEvdSU5WYZbj"
   },
   "outputs": [],
   "source": [
    "# Load the Tacotron2Model\n",
    "from nemo.collections.tts.models import Tacotron2Model\n",
    "from nemo.collections.tts.models.base import SpectrogramGenerator\n",
    "\n",
    "# Let's see what pretrained models are available\n",
    "print(Tacotron2Model.list_available_models())"
   ]
  },
  {
   "cell_type": "code",
   "execution_count": null,
   "metadata": {
    "id": "3W8unatgYbUp"
   },
   "outputs": [],
   "source": [
    "# We can load the pre-trained model as follows\n",
    "model = Tacotron2Model.from_pretrained(\"tts_en_tacotron2\")"
   ]
  },
  {
   "cell_type": "code",
   "execution_count": null,
   "metadata": {
    "id": "xsyBa9tIdHp4"
   },
   "outputs": [],
   "source": [
    "# Tacotron2 is a SpectrogramGenerator\n",
    "assert isinstance(model, SpectrogramGenerator)\n",
    "\n",
    "# SpectrogramGenerators in NeMo have two helper functions:\n",
    "#   1. parse(self, text: str, normalize=True) which takes an English string and produces a token tensor\n",
    "#   2. generate_spectrogram(self, *, tokens) which takes the token tensor and generates a spectrogram\n",
    "# Let's try it out\n",
    "tokens = model.parse(text = \"Hey, this produces speech!\")\n",
    "spectrogram = model.generate_spectrogram(tokens = tokens)\n",
    "\n",
    "# Now we can visualize the generated spectrogram\n",
    "# If we want to generate speech, we have to use a vocoder in conjunction to a spectrogram generator.\n",
    "# Refer to the TTS Inference notebook on how to convert spectrograms to speech.\n",
    "from matplotlib.pyplot import imshow\n",
    "from matplotlib import pyplot as plt\n",
    "%matplotlib inline\n",
    "imshow(spectrogram.cpu().detach().numpy()[0,...], origin=\"lower\")\n",
    "plt.show()"
   ]
  },
  {
   "cell_type": "markdown",
   "metadata": {
    "id": "zZ90eCfdrNIf"
   },
   "source": [
    "# Training\n",
    "\n",
    "Now that we looked at the Tacotron2 model, let's see how to train a Tacotron2 Model\n",
    "\n"
   ]
  },
  {
   "cell_type": "code",
   "execution_count": null,
   "metadata": {
    "id": "7rHG-LERrPRY"
   },
   "outputs": [],
   "source": [
    "# NeMo's training scripts are stored inside the examples/ folder. Let's grab the tacotron2.py file\n",
    "# as well as the tacotron2.yaml file\n",
    "!wget https://raw.githubusercontent.com/NVIDIA/NeMo/$BRANCH/examples/tts/tacotron2.py\n",
    "!(mkdir -p conf \\\n",
    "  && cd conf \\\n",
    "  && wget https://raw.githubusercontent.com/NVIDIA/NeMo/$BRANCH/examples/tts/conf/tacotron2.yaml \\\n",
    "  && cd ..)\n",
    "\n",
    "# We will also need a few extra files for handling text.\n",
    "!(mkdir -p scripts/tts_dataset_files \\\n",
    "  && cd scripts/tts_dataset_files \\\n",
<<<<<<< HEAD
    "  && wget https://raw.githubusercontent.com/NVIDIA/NeMo/$BRANCH/scripts/tts_dataset_files/cmudict-0.7b_nv22.08 \\\n",
=======
    "  && wget https://raw.githubusercontent.com/NVIDIA/NeMo/$BRANCH/scripts/tts_dataset_files/cmudict-0.7b_nv22.10 \\\n",
>>>>>>> 4a93d287
    "  && wget https://raw.githubusercontent.com/NVIDIA/NeMo/$BRANCH/scripts/tts_dataset_files/heteronyms-052722 \\\n",
    "  && cd ..)\n",
    "        \n"
   ]
  },
  {
   "cell_type": "markdown",
   "metadata": {
    "id": "Upv_LxBIsC51"
   },
   "source": [
    "Let's take a look at the tacotron2.py file\n",
    "\n",
    "```python\n",
    "import pytorch_lightning as pl\n",
    "\n",
    "from nemo.collections.common.callbacks import LogEpochTimeCallback\n",
    "from nemo.collections.tts.models import Tacotron2Model\n",
    "from nemo.core.config import hydra_runner\n",
    "from nemo.utils.exp_manager import exp_manager\n",
    "\n",
    "\n",
    "# hydra_runner is a thin NeMo wrapper around Hydra\n",
    "# It looks for a config named tacotron2.yaml inside the conf folder\n",
    "# Hydra parses the yaml and returns it as a Omegaconf DictConfig\n",
    "@hydra_runner(config_path=\"conf\", config_name=\"tacotron2\")\n",
    "def main(cfg):\n",
    "    # Define the Lightning trainer\n",
    "    trainer = pl.Trainer(**cfg.trainer)\n",
    "    # exp_manager is a NeMo construct that helps with logging and checkpointing\n",
    "    exp_manager(trainer, cfg.get(\"exp_manager\", None))\n",
    "    # Define the Tacotron 2 model, this will construct the model as well as\n",
    "    # define the training and validation dataloaders\n",
    "    model = Tacotron2Model(cfg=cfg.model, trainer=trainer)\n",
    "    # Let's add a few more callbacks\n",
    "    lr_logger = pl.callbacks.LearningRateMonitor()\n",
    "    epoch_time_logger = LogEpochTimeCallback()\n",
    "    trainer.callbacks.extend([lr_logger, epoch_time_logger])\n",
    "    # Call lightning trainer's fit() to train the model\n",
    "    trainer.fit(model)\n",
    "\n",
    "\n",
    "if __name__ == '__main__':\n",
    "    main()  # noqa pylint: disable=no-value-for-parameter\n",
    "```"
   ]
  },
  {
   "cell_type": "markdown",
   "metadata": {
    "id": "6nM-fZO-s75u"
   },
   "source": [
    "Let's take a look at the yaml config\n",
    "\n",
    "```yaml\n",
    "name: &name Tacotron2\n",
    "\n",
    "train_dataset: ???\n",
    "validation_datasets: ???\n",
    "sup_data_path: null\n",
    "sup_data_types: null\n",
    "\n",
<<<<<<< HEAD
    "phoneme_dict_path: \"scripts/tts_dataset_files/cmudict-0.7b_nv22.08\"\n",
    "heteronyms_path: \"scripts/tts_dataset_files/heteronyms-052722\"\n",
    "whitelist_path: \"nemo_text_processing/text_normalization/en/data/whitelist/lj_speech.tsv\"\n",
=======
    "phoneme_dict_path: \"scripts/tts_dataset_files/cmudict-0.7b_nv22.10\"\n",
    "heteronyms_path: \"scripts/tts_dataset_files/heteronyms-052722\"\n",
>>>>>>> 4a93d287
    "```\n",
    "\n",
    "The first part of the yaml defines dataset parameters used by Tacotron. Then in the head of 'model' section there are processing - related parameters. You can see\n",
    "that the sample rate is set to 22050 for LJSpeech. \n",
    "\n",
    "Looking at the yaml, there is `train_dataset: ???` and `validation_datasets: ???`. The ??? indicates to hydra that these values must be passed via the command line or the script will fail.\n",
    "\n",
    "Looking further down the yaml, we get to the pytorch lightning trainer parameters.\n",
    "\n",
    "```yaml\n",
    "trainer:\n",
    "  devices: 1 # number of gpus\n",
    "  accelerator: 'gpu' \n",
    "  max_epochs: ???\n",
    "  num_nodes: 1\n",
    "  accelerator: 'gpu'\n",
    "  strategy: 'ddp'\n",
    "  accumulate_grad_batches: 1\n",
    "  enable_checkpointing: False  # Provided by exp_manager\n",
    "  logger: False  # Provided by exp_manager\n",
    "  gradient_clip_val: 1.0\n",
    "  log_every_n_steps: 200\n",
    "  check_val_every_n_epoch: 25\n",
    "```\n",
    "\n",
    "These values can be changed either by editing the yaml or through the command line.\n",
    "\n",
    "Let's grab some simple audio data and test Tacotron2."
   ]
  },
  {
   "cell_type": "code",
   "execution_count": null,
   "metadata": {
    "id": "GnEzODcorugt"
   },
   "outputs": [],
   "source": [
    "!wget https://github.com/NVIDIA/NeMo/releases/download/v0.11.0/test_data.tar.gz \\\n",
    "&& mkdir -p tests/data \\\n",
    "&& tar xzf test_data.tar.gz -C tests/data\n",
    "\n",
    "# Just like ASR, the Tacotron2 require .json files to define the training and validation data.\n",
    "!cat tests/data/asr/an4_val.json"
   ]
  },
  {
   "cell_type": "markdown",
   "metadata": {},
   "source": [
    "Now that we have some sample data, we can try training Tacotron 2!\n",
    "\n",
    "Note that the sample data is not enough data to fully train a Tacotron 2 model. The following code uses a toy dataset to illustrate how the pipeline for training would work."
   ]
  },
  {
   "cell_type": "code",
   "execution_count": null,
   "metadata": {},
   "outputs": [],
   "source": [
    "!(python tacotron2.py \\\n",
    "  model.sample_rate=16000 \\\n",
    "  train_dataset=tests/data/asr/an4_train.json \\\n",
    "  validation_datasets=tests/data/asr/an4_val.json \\\n",
    "  trainer.max_epochs=3 \\\n",
    "  trainer.accelerator=null \\\n",
    "  trainer.check_val_every_n_epoch=1 \\\n",
    " +trainer.gpus=1)"
   ]
  },
  {
   "cell_type": "markdown",
   "metadata": {
    "id": "9erGDGZJ1H_p"
   },
   "source": [
    "# Training Data\n",
    "\n",
    "In order to train Tacotron2, it is highly recommended to obtain high quality speech data with the following properties:\n",
    "  - Sampling rate of 22050Hz or higher\n",
    "  - Single speaker\n",
    "  - Speech should contain a variety of speech phonemes\n",
    "  - Audio split into segments of 1-10 seconds\n",
    "  - Audio segments should not have silence at the beginning and end\n",
    "  - Audio segments should not contain long silences inside\n",
    "\n",
    "After obtaining the speech data and splitting into training, validation, and test sections, it is required to construct .json files to tell NeMo where to find these audio files.\n",
    "\n",
    "The .json files should adhere to the format required by the `nemo.collections.tts.data.dataset.TTSDataset` class. For example, here is a sample .json file\n",
    "\n",
    "```json\n",
    "{\"audio_filepath\": \"/path/to/audio1.wav\", \"text\": \"the transcription\", \"duration\": 0.82}\n",
    "{\"audio_filepath\": \"/path/to/audio2.wav\", \"text\": \"the other transcription\", \"duration\": 2.1}\n",
    "...\n",
    "```\n",
    "Please note that the duration is in seconds.\n",
    "\n",
    "\n",
    "Then you are ready to run your training script:\n",
    "```bash\n",
    "python tacotron2.py train_dataset=YOUR_TRAIN.json validation_datasets=YOUR_VAL.json trainer.devices=-1\n",
    "```"
   ]
  },
  {
   "cell_type": "markdown",
   "metadata": {},
   "source": []
  }
 ],
 "metadata": {
  "accelerator": "GPU",
  "colab": {
   "collapsed_sections": [],
   "name": "Taco2.ipynb",
   "provenance": []
  },
  "kernelspec": {
   "display_name": "Python 3",
   "language": "python",
   "name": "python3"
  },
  "language_info": {
   "codemirror_mode": {
    "name": "ipython",
    "version": 3
   },
   "file_extension": ".py",
   "mimetype": "text/x-python",
   "name": "python",
   "nbconvert_exporter": "python",
   "pygments_lexer": "ipython3",
   "version": "3.9.7"
  }
 },
 "nbformat": 4,
 "nbformat_minor": 1
}<|MERGE_RESOLUTION|>--- conflicted
+++ resolved
@@ -54,18 +54,11 @@
     "3. Connect to an instance with a GPU (Runtime -> Change runtime type -> select \"GPU\" for hardware accelerator)\n",
     "4. Run this cell to set up dependencies# .\n",
     "\"\"\"\n",
-    "BRANCH = 'r1.11.0'\n",
+    "BRANCH = 'main'\n",
     "# # If you're using Colab and not running locally, uncomment and run this cell.\n",
     "# !apt-get install sox libsndfile1 ffmpeg\n",
-<<<<<<< HEAD
-    "# !pip install wget unidecode\n",
-    "# !python -m pip install git+https://github.com/NVIDIA/NeMo.git@$BRANCH#egg=nemo_toolkit[all]\n",
-    "# !wget https://raw.githubusercontent.com/NVIDIA/NeMo/main/nemo_text_processing/install_pynini.sh\n",
-    "# !bash install_pynini.sh"
-=======
     "# !pip install wget text-unidecode\n",
     "# !python -m pip install git+https://github.com/NVIDIA/NeMo.git@$BRANCH#egg=nemo_toolkit[all]\n"
->>>>>>> 4a93d287
    ]
   },
   {
@@ -170,11 +163,7 @@
     "# We will also need a few extra files for handling text.\n",
     "!(mkdir -p scripts/tts_dataset_files \\\n",
     "  && cd scripts/tts_dataset_files \\\n",
-<<<<<<< HEAD
-    "  && wget https://raw.githubusercontent.com/NVIDIA/NeMo/$BRANCH/scripts/tts_dataset_files/cmudict-0.7b_nv22.08 \\\n",
-=======
     "  && wget https://raw.githubusercontent.com/NVIDIA/NeMo/$BRANCH/scripts/tts_dataset_files/cmudict-0.7b_nv22.10 \\\n",
->>>>>>> 4a93d287
     "  && wget https://raw.githubusercontent.com/NVIDIA/NeMo/$BRANCH/scripts/tts_dataset_files/heteronyms-052722 \\\n",
     "  && cd ..)\n",
     "        \n"
@@ -238,14 +227,8 @@
     "sup_data_path: null\n",
     "sup_data_types: null\n",
     "\n",
-<<<<<<< HEAD
-    "phoneme_dict_path: \"scripts/tts_dataset_files/cmudict-0.7b_nv22.08\"\n",
-    "heteronyms_path: \"scripts/tts_dataset_files/heteronyms-052722\"\n",
-    "whitelist_path: \"nemo_text_processing/text_normalization/en/data/whitelist/lj_speech.tsv\"\n",
-=======
     "phoneme_dict_path: \"scripts/tts_dataset_files/cmudict-0.7b_nv22.10\"\n",
     "heteronyms_path: \"scripts/tts_dataset_files/heteronyms-052722\"\n",
->>>>>>> 4a93d287
     "```\n",
     "\n",
     "The first part of the yaml defines dataset parameters used by Tacotron. Then in the head of 'model' section there are processing - related parameters. You can see\n",
