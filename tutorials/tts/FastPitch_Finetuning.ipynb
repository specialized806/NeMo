{
    "cells": [
        {
            "cell_type": "markdown",
            "id": "b5c36beb",
            "metadata": {
                "id": "8d0bbac2"
            },
            "source": [
                "# Finetuning FastPitch for a new speaker\n",
                "\n",
                "In this tutorial, we will finetune a single speaker FastPitch (with alignment) model on 5 mins of a new speaker's data. We will finetune the model parameters only on the new speaker's text and speech pairs (though see the section at the end to learn more about mixing speaker data).\n",
                "\n",
                "We will download the training data, then generate and run a training command to finetune Fastpitch on 5 mins of data, and synthesize the audio from the trained checkpoint.\n",
                "\n",
                "A final section will describe approaches to improve audio quality past this notebook."
            ]
        },
        {
            "cell_type": "markdown",
            "id": "4881d33e",
            "metadata": {
                "id": "nGw0CBaAtmQ6"
            },
            "source": [
                "## License\n",
                "\n",
                "> Copyright (c) 2021, NVIDIA CORPORATION & AFFILIATES.  All rights reserved.\n",
                ">\n",
                "> Licensed under the Apache License, Version 2.0 (the \"License\");\n",
                "> you may not use this file except in compliance with the License.\n",
                "> You may obtain a copy of the License at\n",
                ">\n",
                ">     http://www.apache.org/licenses/LICENSE-2.0\n",
                ">\n",
                "> Unless required by applicable law or agreed to in writing, software\n",
                "> distributed under the License is distributed on an \"AS IS\" BASIS,\n",
                "> WITHOUT WARRANTIES OR CONDITIONS OF ANY KIND, either express or implied.\n",
                "> See the License for the specific language governing permissions and\n",
                "> limitations under the License."
            ]
        },
        {
            "cell_type": "code",
            "execution_count": null,
            "id": "df5e057b",
            "metadata": {
                "id": "U7bOoIgLttRC"
            },
            "outputs": [],
            "source": [
                "\"\"\"\n",
                "You can either run this notebook locally (if you have all the dependencies and a GPU) or on Google Colab.\n",
                "Instructions for setting up Colab are as follows:\n",
                "1. Open a new Python 3 notebook.\n",
                "2. Import this notebook from GitHub (File -> Upload Notebook -> \"GITHUB\" tab -> copy/paste GitHub URL)\n",
                "3. Connect to an instance with a GPU (Runtime -> Change runtime type -> select \"GPU\" for hardware accelerator)\n",
                "4. Run this cell to set up dependencies.\n",
                "\"\"\"\n",
                "BRANCH = 'r1.11.0'\n",
                "# # If you're using Google Colab and not running locally, uncomment and run this cell.\n",
                "# !apt-get install sox libsndfile1 ffmpeg\n",
<<<<<<< HEAD
                "# !pip install wget unidecode pynini==2.1.4\n",
                "# !python -m pip install git+https://github.com/NVIDIA/NeMo.git@$BRANCH#egg=nemo_toolkit[all]\n",
                "# !wget https://raw.githubusercontent.com/NVIDIA/NeMo/main/nemo_text_processing/install_pynini.sh\n",
                "# !bash install_pynini.sh"
=======
                "# !pip install wget text-unidecode \n",
                "# !python -m pip install git+https://github.com/NVIDIA/NeMo.git@$BRANCH#egg=nemo_toolkit[all]\n"
>>>>>>> 4a93d287
            ]
        },
        {
            "cell_type": "markdown",
            "id": "c4f10958",
            "metadata": {
                "id": "2502cf61"
            },
            "source": [
                "## Downloading data"
            ]
        },
        {
            "cell_type": "markdown",
            "id": "69e622c9",
            "metadata": {
                "id": "81fa2c02"
            },
            "source": [
                "For our tutorial, we will use a small part of the Hi-Fi Multi-Speaker English TTS (Hi-Fi TTS) dataset. You can read more about dataset [here](https://arxiv.org/abs/2104.01497). We will use speaker 9017 as the target speaker, and only a 5-minute subset of audio will be used for this fine-tuning example. We additionally resample audio to 22050 kHz."
            ]
        },
        {
            "cell_type": "code",
            "execution_count": null,
            "id": "067c0a6c",
            "metadata": {
                "id": "VIFgqxLOpxha"
            },
            "outputs": [],
            "source": [
                "!wget https://multilangaudiosamples.s3.us-east-2.amazonaws.com/9017_5_mins.tar.gz\n",
                "!tar -xzf 9017_5_mins.tar.gz"
            ]
        },
        {
            "cell_type": "markdown",
            "id": "b67737e5",
            "metadata": {
                "id": "gSQqq0fBqy8K"
            },
            "source": [
                "Looking at `manifest.json`, we see a standard NeMo json that contains the filepath, text, and duration. Please note that our `manifest.json` contains the relative path.\n",
                "\n",
                "Let's make sure that the entries look something like this:\n",
                "\n",
                "```\n",
                "{\"audio_filepath\": \"audio/dartagnan03part1_027_dumas_0047.wav\", \"text\": \"yes monsieur\", \"duration\": 1.04, \"text_no_preprocessing\": \"Yes, monsieur.\", \"text_normalized\": \"Yes, monsieur.\"}\n",
                "```"
            ]
        },
        {
            "cell_type": "code",
            "execution_count": null,
            "id": "526ae2e9",
            "metadata": {},
            "outputs": [],
            "source": [
                "!head -n 1 ./9017_5_mins/manifest.json"
            ]
        },
        {
            "cell_type": "markdown",
            "id": "3076f65a",
            "metadata": {},
            "source": [
                "Let's take 2 samples from the dataset and split it off into a validation set. Then, split all other samples into the training set.\n",
                "\n",
                "As mentioned, since the paths in the manifest are relative, we also create a symbolic link to the audio folder such that `audio/` goes to the correct directory."
            ]
        },
        {
            "cell_type": "code",
            "execution_count": null,
            "id": "8d7946ae",
            "metadata": {
                "id": "B8gVfp5SsuDd"
            },
            "outputs": [],
            "source": [
                "!cat ./9017_5_mins/manifest.json | tail -n 2 > ./9017_manifest_dev_ns_all_local.json\n",
                "!cat ./9017_5_mins/manifest.json | head -n -2 > ./9017_manifest_train_dur_5_mins_local.json\n",
                "!ln -s ./9017_5_mins/audio audio"
            ]
        },
        {
            "cell_type": "markdown",
            "id": "bf1f9c46",
            "metadata": {
                "id": "lhhg2wBNtW0r"
            },
            "source": [
                "Let's also download the pretrained checkpoint that we want to finetune from. NeMo will save checkpoints to `~/.cache`, so let's move that to our current directory. \n",
                "\n",
                "*Note: please, check that `home_path` refers to your home folder. Otherwise, change it manually.*"
            ]
        },
        {
            "cell_type": "code",
            "execution_count": null,
            "id": "ed1898b9",
            "metadata": {},
            "outputs": [],
            "source": [
                "home_path = !(echo $HOME)\n",
                "home_path = home_path[0]\n",
                "print(home_path)"
            ]
        },
        {
            "cell_type": "code",
            "execution_count": null,
            "id": "dbaae91a",
            "metadata": {
                "id": "LggELooctXCT",
                "scrolled": true
            },
            "outputs": [],
            "source": [
                "import os\n",
                "import json\n",
                "\n",
                "import torch\n",
                "import IPython.display as ipd\n",
                "from matplotlib.pyplot import imshow\n",
                "from matplotlib import pyplot as plt\n",
                "\n",
                "from nemo.collections.tts.models import FastPitchModel\n",
                "FastPitchModel.from_pretrained(\"tts_en_fastpitch\")\n",
                "\n",
                "from pathlib import Path\n",
                "nemo_files = [p for p in Path(f\"{home_path}/.cache/torch/NeMo/\").glob(\"**/tts_en_fastpitch_align.nemo\")]\n",
                "print(f\"Copying {nemo_files[0]} to ./\")\n",
                "Path(\"./tts_en_fastpitch_align.nemo\").write_bytes(nemo_files[0].read_bytes())"
            ]
        },
        {
            "cell_type": "markdown",
            "id": "49aa5048",
            "metadata": {
                "id": "6c8b13b8"
            },
            "source": [
                "To finetune the FastPitch model on the above created filelists, we use the `examples/tts/fastpitch_finetune.py` script to train the models with the `fastpitch_align_v1.05.yaml` configuration.\n",
                "\n",
                "Let's grab those files."
            ]
        },
        {
            "cell_type": "code",
            "execution_count": null,
            "id": "200c7b26",
            "metadata": {
                "id": "3zg2H-32dNBU"
            },
            "outputs": [],
            "source": [
                "!wget https://raw.githubusercontent.com/nvidia/NeMo/$BRANCH/examples/tts/fastpitch_finetune.py\n",
                "\n",
                "!mkdir -p conf \\\n",
                "&& cd conf \\\n",
                "&& wget https://raw.githubusercontent.com/nvidia/NeMo/$BRANCH/examples/tts/conf/fastpitch_align_v1.05.yaml \\\n",
                "&& cd .."
            ]
        },
        {
            "cell_type": "markdown",
            "id": "5415162b",
            "metadata": {},
            "source": [
                "We also need some additional files (see `FastPitch_MixerTTS_Training.ipynb` tutorial for more details) for training. Let's download these, too."
            ]
        },
        {
            "cell_type": "code",
            "execution_count": null,
            "id": "20374059",
            "metadata": {},
            "outputs": [],
            "source": [
                "# additional files\n",
                "!mkdir -p tts_dataset_files && cd tts_dataset_files \\\n",
<<<<<<< HEAD
                "&& wget https://raw.githubusercontent.com/NVIDIA/NeMo/$BRANCH/scripts/tts_dataset_files/cmudict-0.7b_nv22.08 \\\n",
                "&& wget https://raw.githubusercontent.com/NVIDIA/NeMo/$BRANCH/scripts/tts_dataset_files/heteronyms-052722 \\\n",
                "&& wget https://raw.githubusercontent.com/NVIDIA/NeMo/$BRANCH/nemo_text_processing/text_normalization/en/data/whitelist/lj_speech.tsv \\\n",
=======
                "&& wget https://raw.githubusercontent.com/NVIDIA/NeMo/$BRANCH/scripts/tts_dataset_files/cmudict-0.7b_nv22.10 \\\n",
                "&& wget https://raw.githubusercontent.com/NVIDIA/NeMo/$BRANCH/scripts/tts_dataset_files/heteronyms-052722 \\\n",
>>>>>>> 4a93d287
                "&& cd .."
            ]
        },
        {
            "cell_type": "markdown",
            "id": "779af190",
            "metadata": {
                "id": "ef75d1d5"
            },
            "source": [
                "## Finetuning FastPitch"
            ]
        },
        {
            "cell_type": "markdown",
            "id": "094c3383",
            "metadata": {
                "id": "12b5511c"
            },
            "source": [
                "We can now train our model with the following command:\n",
                "\n",
                "**NOTE: This will take about 50 minutes on colab's K80 GPUs.**"
            ]
        },
        {
            "cell_type": "code",
            "execution_count": null,
            "id": "1e69d923",
            "metadata": {
                "id": "reY1LV4lwWoq"
            },
            "outputs": [],
            "source": [
                "# TODO(oktai15): remove +model.text_tokenizer.add_blank_at=true when we update FastPitch checkpoint\n",
                "!(python fastpitch_finetune.py --config-name=fastpitch_align_v1.05.yaml \\\n",
                "  train_dataset=./9017_manifest_train_dur_5_mins_local.json \\\n",
                "  validation_datasets=./9017_manifest_dev_ns_all_local.json \\\n",
                "  sup_data_path=./fastpitch_sup_data \\\n",
<<<<<<< HEAD
                "  phoneme_dict_path=tts_dataset_files/cmudict-0.7b_nv22.08 \\\n",
                "  heteronyms_path=tts_dataset_files/heteronyms-052722 \\\n",
                "  whitelist_path=tts_dataset_files/lj_speech.tsv \\\n",
                "  exp_manager.exp_dir=./ljspeech_to_6097_no_mixing_5_mins \\\n",
=======
                "  phoneme_dict_path=tts_dataset_files/cmudict-0.7b_nv22.10 \\\n",
                "  heteronyms_path=tts_dataset_files/heteronyms-052722 \\\n",
                "  exp_manager.exp_dir=./ljspeech_to_9017_no_mixing_5_mins \\\n",
>>>>>>> 4a93d287
                "  +init_from_nemo_model=./tts_en_fastpitch_align.nemo \\\n",
                "  +trainer.max_steps=1000 ~trainer.max_epochs \\\n",
                "  trainer.check_val_every_n_epoch=25 \\\n",
                "  model.train_ds.dataloader_params.batch_size=24 model.validation_ds.dataloader_params.batch_size=24 \\\n",
                "  model.n_speakers=1 model.pitch_mean=152.3 model.pitch_std=64.0 \\\n",
                "  model.pitch_fmin=30 model.pitch_fmax=512 model.optim.lr=2e-4 \\\n",
                "  ~model.optim.sched model.optim.name=adam trainer.devices=1 trainer.strategy=null \\\n",
                "  +model.text_tokenizer.add_blank_at=true \\\n",
                ")"
            ]
        },
        {
            "cell_type": "markdown",
            "id": "c67a1086",
            "metadata": {
                "id": "j2svKvd1eMhf"
            },
            "source": [
                "Let's take a closer look at the training command:\n",
                "\n",
                "* `--config-name=fastpitch_align_v1.05.yaml`\n",
                "  * We first tell the script what config file to use.\n",
                "\n",
                "* `train_dataset=./9017_manifest_train_dur_5_mins_local.json \n",
                "  validation_datasets=./9017_manifest_dev_ns_all_local.json \n",
                "  sup_data_path=./fastpitch_sup_data`\n",
                "  * We tell the script what manifest files to train and eval on, as well as where supplementary data is located (or will be calculated and saved during training if not provided).\n",
                "  \n",
<<<<<<< HEAD
                "* `phoneme_dict_path=tts_dataset_files/cmudict-0.7b_nv22.08 \n",
                "heteronyms_path=tts_dataset_files/heteronyms-052722\n",
                "whitelist_path=tts_dataset_files/lj_speech.tsv \n",
                "`\n",
                "  * We tell the script where `phoneme_dict_path`, `heteronyms-052722` and `whitelist_path` are located. These are the additional files we downloaded earlier, and are used in preprocessing the data.\n",
=======
                "* `phoneme_dict_path=tts_dataset_files/cmudict-0.7b_nv22.10 \n",
                "heteronyms_path=tts_dataset_files/heteronyms-052722\n",
                "`\n",
                "  * We tell the script where `phoneme_dict_path` and `heteronyms-052722` are located. These are the additional files we downloaded earlier, and are used in preprocessing the data.\n",
>>>>>>> 4a93d287
                "  \n",
                "* `exp_manager.exp_dir=./ljspeech_to_9017_no_mixing_5_mins`\n",
                "  * Where we want to save our log files, tensorboard file, checkpoints, and more.\n",
                "\n",
                "* `+init_from_nemo_model=./tts_en_fastpitch_align.nemo`\n",
                "  * We tell the script what checkpoint to finetune from.\n",
                "\n",
                "* `+trainer.max_steps=1000 ~trainer.max_epochs trainer.check_val_every_n_epoch=25`\n",
                "  * For this experiment, we tell the script to train for 1000 training steps/iterations rather than specifying a number of epochs to run. Since the config file specifies `max_epochs` instead, we need to remove that using `~trainer.max_epochs`.\n",
                "\n",
                "* `model.train_ds.dataloader_params.batch_size=24 model.validation_ds.dataloader_params.batch_size=24`\n",
                "  * Set batch sizes for the training and validation data loaders.\n",
                "\n",
                "* `model.n_speakers=1`\n",
                "  * The number of speakers in the data. There is only 1 for now, but we will revisit this parameter later in the notebook.\n",
                "\n",
                "* `model.pitch_mean=152.3 model.pitch_std=64.0 model.pitch_fmin=30 model.pitch_fmax=512`\n",
                "  * For the new speaker, we need to define new pitch hyperparameters for better audio quality.\n",
                "  * These parameters work for speaker 9017 from the Hi-Fi TTS dataset.\n",
                "  * If you are using a custom dataset, running the script `python <NeMo_base>/scripts/dataset_processing/tts/extract_sup_data.py manifest_filepath=<your_manifest_path>` will precalculate supplementary data and print these pitch stats.\n",
                "  * fmin and fmax are hyperparameters to librosa's pyin function. We recommend tweaking these only if the speaker is in a noisy environment, such that background noise isn't predicted to be speech.\n",
                "\n",
                "* `model.optim.lr=2e-4 ~model.optim.sched model.optim.name=adam`\n",
                "  * For fine-tuning, we lower the learning rate.\n",
                "  * We use a fixed learning rate of 2e-4.\n",
                "  * We switch from the lamb optimizer to the adam optimizer.\n",
                "\n",
                "* `trainer.devices=1 trainer.strategy=null`\n",
                "  * For this notebook, we default to 1 gpu which means that we do not need ddp.\n",
                "  * If you have the compute resources, feel free to scale this up to the number of free gpus you have available.\n",
                "  * Please remove the `trainer.strategy=null` section if you intend on multi-gpu training."
            ]
        },
        {
            "cell_type": "markdown",
            "id": "86675c74",
            "metadata": {
                "id": "c3bdf1ed"
            },
            "source": [
                "## Synthesize Samples from Finetuned Checkpoints"
            ]
        },
        {
            "cell_type": "markdown",
            "id": "908ad3bb",
            "metadata": {
                "id": "f2b46325"
            },
            "source": [
                "Once we have finetuned our FastPitch model, we can synthesize the audio samples for given text using the following inference steps. We use a HiFi-GAN vocoder trained on LJSpeech.\n",
                "\n",
                "We define some helper functions as well."
            ]
        },
        {
            "cell_type": "code",
            "execution_count": null,
            "id": "f5e85644",
            "metadata": {
                "id": "886c91dc"
            },
            "outputs": [],
            "source": [
                "from nemo.collections.tts.models import HifiGanModel\n",
                "from nemo.collections.tts.models import FastPitchModel\n",
                "\n",
                "vocoder = HifiGanModel.from_pretrained(\"tts_en_hifigan\")\n",
                "vocoder = vocoder.eval().cuda()"
            ]
        },
        {
            "cell_type": "code",
            "execution_count": null,
            "id": "559a4333",
            "metadata": {
                "id": "0a4c986f"
            },
            "outputs": [],
            "source": [
                "def infer(spec_gen_model, vocoder_model, str_input, speaker=None):\n",
                "    \"\"\"\n",
                "    Synthesizes spectrogram and audio from a text string given a spectrogram synthesis and vocoder model.\n",
                "    \n",
                "    Args:\n",
                "        spec_gen_model: Spectrogram generator model (FastPitch in our case)\n",
                "        vocoder_model: Vocoder model (HiFiGAN in our case)\n",
                "        str_input: Text input for the synthesis\n",
                "        speaker: Speaker ID\n",
                "    \n",
                "    Returns:\n",
                "        spectrogram and waveform of the synthesized audio.\n",
                "    \"\"\"\n",
                "    with torch.no_grad():\n",
                "        parsed = spec_gen_model.parse(str_input)\n",
                "        if speaker is not None:\n",
                "            speaker = torch.tensor([speaker]).long().to(device=spec_gen_model.device)\n",
                "        spectrogram = spec_gen_model.generate_spectrogram(tokens=parsed, speaker=speaker)\n",
                "        audio = vocoder_model.convert_spectrogram_to_audio(spec=spectrogram)\n",
                "        \n",
                "    if spectrogram is not None:\n",
                "        if isinstance(spectrogram, torch.Tensor):\n",
                "            spectrogram = spectrogram.to('cpu').numpy()\n",
                "        if len(spectrogram.shape) == 3:\n",
                "            spectrogram = spectrogram[0]\n",
                "    if isinstance(audio, torch.Tensor):\n",
                "        audio = audio.to('cpu').numpy()\n",
                "    return spectrogram, audio\n",
                "\n",
                "def get_best_ckpt_from_last_run(\n",
                "        base_dir, \n",
                "        new_speaker_id, \n",
                "        duration_mins, \n",
                "        mixing_enabled, \n",
                "        original_speaker_id, \n",
                "        model_name=\"FastPitch\"\n",
                "    ):    \n",
                "    mixing = \"no_mixing\" if not mixing_enabled else \"mixing\"\n",
                "    \n",
                "    d = f\"{original_speaker_id}_to_{new_speaker_id}_{mixing}_{duration_mins}_mins\"\n",
                "    \n",
                "    exp_dirs = list([i for i in (Path(base_dir) / d / model_name).iterdir() if i.is_dir()])\n",
                "    last_exp_dir = sorted(exp_dirs)[-1]\n",
                "    \n",
                "    last_checkpoint_dir = last_exp_dir / \"checkpoints\"\n",
                "    \n",
                "    last_ckpt = list(last_checkpoint_dir.glob('*-last.ckpt'))\n",
                "\n",
                "    if len(last_ckpt) == 0:\n",
                "        raise ValueError(f\"There is no last checkpoint in {last_checkpoint_dir}.\")\n",
                "    \n",
                "    return str(last_ckpt[0])"
            ]
        },
        {
            "cell_type": "markdown",
            "id": "3d07c870",
            "metadata": {
                "id": "0153bd5a"
            },
            "source": [
                "Specify the speaker ID, duration of the dataset in minutes, and speaker mixing variables to find the relevant checkpoint (for example, we've saved our model in `ljspeech_to_9017_no_mixing_5_mins/`) and compare the synthesized audio with validation samples of the new speaker.\n",
                "\n",
                "The mixing variable is False for now, but we include some code to handle multiple speakers for reference."
            ]
        },
        {
            "cell_type": "code",
            "execution_count": null,
            "id": "5ad71372",
            "metadata": {
                "id": "8901f88b",
                "scrolled": false
            },
            "outputs": [],
            "source": [
                "new_speaker_id = 9017\n",
                "duration_mins = 5\n",
                "mixing = False\n",
                "original_speaker_id = \"ljspeech\"\n",
                "\n",
                "last_ckpt = get_best_ckpt_from_last_run(\"./\", new_speaker_id, duration_mins, mixing, original_speaker_id)\n",
                "print(last_ckpt)\n",
                "\n",
                "spec_model = FastPitchModel.load_from_checkpoint(last_ckpt)\n",
                "spec_model.eval().cuda()\n",
                "\n",
                "# Only need to set speaker_id if there is more than one speaker\n",
                "speaker_id = None\n",
                "if mixing:\n",
                "    speaker_id = 1\n",
                "\n",
                "num_val = 2  # Number of validation samples\n",
                "val_records = []\n",
                "with open(f\"{new_speaker_id}_manifest_dev_ns_all_local.json\", \"r\") as f:\n",
                "    for i, line in enumerate(f):\n",
                "        val_records.append(json.loads(line))\n",
                "        if len(val_records) >= num_val:\n",
                "            break\n",
                "            \n",
                "for val_record in val_records:\n",
                "    print(\"Real validation audio\")\n",
                "    ipd.display(ipd.Audio(val_record['audio_filepath'], rate=22050))\n",
                "    print(f\"SYNTHESIZED FOR -- Speaker: {new_speaker_id} | Dataset size: {duration_mins} mins | Mixing:{mixing} | Text: {val_record['text']}\")\n",
                "    spec, audio = infer(spec_model, vocoder, val_record['text'], speaker=speaker_id)\n",
                "    ipd.display(ipd.Audio(audio, rate=22050))\n",
                "    %matplotlib inline\n",
                "    imshow(spec, origin=\"lower\", aspect=\"auto\")\n",
                "    plt.show()"
            ]
        },
        {
            "cell_type": "markdown",
            "id": "28454638",
            "metadata": {
                "id": "ge2s7s9-w3py"
            },
            "source": [
                "## Improving Speech Quality\n",
                "\n",
                "We see that from fine-tuning FastPitch, we were able to generate audio in a male voice but the audio quality is not as good as we expect. We recommend two steps to improve audio quality:\n",
                "\n",
                "* Finetuning HiFi-GAN\n",
                "* Adding more data\n",
                "\n",
                "**Note that both of these steps are outside the scope of the notebook due to the limited compute available on Colab, but the code is included below for you to use outside of this notebook.**\n",
                "\n",
                "### Finetuning HiFi-GAN\n",
                "From the synthesized samples, there might be audible audio crackling. To fix this, we need to finetune HiFi-GAN on the new speaker's data. HiFi-GAN shows improvement using **synthesized mel spectrograms**, so the first step is to generate mel spectrograms with our finetuned FastPitch model to use as input.\n",
                "\n",
                "The code below uses our finetuned model to generate synthesized mels for the training set we have been using. You will also need to do the same for the validation set (code should be very similar, just with paths changed)."
            ]
        },
        {
            "cell_type": "code",
            "execution_count": null,
            "id": "b17d3760",
            "metadata": {},
            "outputs": [],
            "source": [
                "import json\n",
                "import numpy as np\n",
                "import torch\n",
                "import soundfile as sf\n",
                "\n",
                "from pathlib import Path\n",
                "\n",
                "from nemo.collections.tts.parts.utils.tts_dataset_utils import BetaBinomialInterpolator\n",
                "\n",
                "\n",
                "def load_wav(audio_file, target_sr=None):\n",
                "    with sf.SoundFile(audio_file, 'r') as f:\n",
                "        samples = f.read(dtype='float32')\n",
                "        sample_rate = f.samplerate\n",
                "        if target_sr is not None and target_sr != sample_rate:\n",
                "            samples = librosa.core.resample(samples, orig_sr=sample_rate, target_sr=target_sr)\n",
                "    return samples.transpose()\n",
                "\n",
                "# Get records from the training manifest\n",
                "manifest_path = \"./9017_manifest_train_dur_5_mins_local.json\"\n",
                "records = []\n",
                "with open(manifest_path, \"r\") as f:\n",
                "    for i, line in enumerate(f):\n",
                "        records.append(json.loads(line))\n",
                "\n",
                "beta_binomial_interpolator = BetaBinomialInterpolator()\n",
                "spec_model.eval()\n",
                "\n",
                "device = spec_model.device\n",
                "\n",
                "save_dir = Path(\"./9017_manifest_train_dur_5_mins_local_mels\")\n",
                "save_dir.mkdir(exist_ok=True, parents=True)\n",
                "\n",
                "# Generate a spectrograms (we need to use ground truth alignment for correct matching between audio and mels)\n",
                "for i, r in enumerate(records):\n",
                "    audio = load_wav(r[\"audio_filepath\"])\n",
                "    audio = torch.from_numpy(audio).unsqueeze(0).to(device)\n",
                "    audio_len = torch.tensor(audio.shape[1], dtype=torch.long, device=device).unsqueeze(0)\n",
                "    \n",
                "    # Again, our finetuned FastPitch model doesn't use multiple speakers,\n",
                "    # but we keep the code to support it here for reference\n",
                "    if spec_model.fastpitch.speaker_emb is not None and \"speaker\" in r:\n",
                "        speaker = torch.tensor([r['speaker']]).to(device)\n",
                "    else:\n",
                "        speaker = None\n",
                "    \n",
                "    with torch.no_grad():\n",
                "        if \"normalized_text\" in r:\n",
                "            text = spec_model.parse(r[\"normalized_text\"], normalize=False)\n",
                "        else:\n",
                "            text = spec_model.parse(r['text'])\n",
                "        \n",
                "        text_len = torch.tensor(text.shape[-1], dtype=torch.long, device=device).unsqueeze(0)\n",
                "    \n",
                "        spect, spect_len = spec_model.preprocessor(input_signal=audio, length=audio_len)\n",
                "\n",
                "        # Generate attention prior and spectrogram inputs for HiFi-GAN\n",
                "        attn_prior = torch.from_numpy(\n",
                "          beta_binomial_interpolator(spect_len.item(), text_len.item())\n",
                "        ).unsqueeze(0).to(text.device)\n",
                "            \n",
                "        spectrogram = spec_model.forward(\n",
                "          text=text, \n",
                "          input_lens=text_len, \n",
                "          spec=spect, \n",
                "          mel_lens=spect_len, \n",
                "          attn_prior=attn_prior,\n",
                "          speaker=speaker,\n",
                "        )[0]\n",
                "        \n",
                "        save_path = save_dir / f\"mel_{i}.npy\"\n",
                "        np.save(save_path, spectrogram[0].to('cpu').numpy())\n",
                "        r[\"mel_filepath\"] = str(save_path)\n",
                "\n",
                "hifigan_manifest_path = \"hifigan_train_ft.json\"\n",
                "with open(hifigan_manifest_path, \"w\") as f:\n",
                "    for r in records:\n",
                "        f.write(json.dumps(r) + '\\n')\n",
                "# Please do the same for the validation json. Code is omitted."
            ]
        },
        {
            "attachments": {},
            "cell_type": "markdown",
            "id": "843674e7",
            "metadata": {},
            "source": [
                "We can then finetune hifigan similarly to fastpitch using NeMo's [hifigan_finetune.py](https://github.com/NVIDIA/NeMo/blob/main/examples/tts/hifigan_finetune.py) and [hifigan.yaml](https://github.com/NVIDIA/NeMo/blob/main/examples/tts/conf/hifigan/hifigan.yaml):\n",
                "\n",
                "```bash\n",
                "python examples/tts/hifigan_finetune.py \\\n",
                "--config-name=hifigan.yaml \\\n",
                "model.train_ds.dataloader_params.batch_size=32 \\\n",
                "model.max_steps=1000 \\\n",
                "model.optim.lr=0.00001 \\\n",
                "~model.optim.sched \\\n",
                "train_dataset=./hifigan_train_ft.json \\\n",
                "validation_datasets=./hifigan_val_ft.json \\\n",
                "exp_manager.exp_dir=hifigan_ft \\\n",
                "+init_from_pretrained_model=tts_en_hifigan \\\n",
                "trainer.check_val_every_n_epoch=10 \\\n",
                "model/train_ds=train_ds_finetune \\\n",
                "model/validation_ds=val_ds_finetune\n",
                "```\n",
                "\n",
                "Like when finetuning FastPitch, we lower the learning rate and get rid of the optimizer schedule for finetuning. You will need to create `<your_hifigan_val_manifest>` and the synthesized mels corresponding to it.\n",
                "\n",
                "As mentioned, the above command is not runnable in Colab due to limited compute resources, but you are free to finetune HiFi-GAN on your own machines.\n",
                "\n",
                "### Adding more data\n",
                "We can add more data in two ways. They can be combined for the best effect:\n",
                "\n",
                "* **Add more training data from the new speaker**\n",
                "\n",
                "The entire notebook can be repeated from the top after a new JSON manifest is defined that includes the additional data. Modify your finetuning commands to point to the new manifest. Be sure to increase the number of steps as more data is added to both the FastPitch and HiFi-GAN finetuning.\n",
                "\n",
                "We recommend **1000 steps per minute of audio for fastpitch and 500 steps per minute of audio for HiFi-GAN**.\n",
                "\n",
                "* **Mix new speaker data with old speaker data**\n",
                "\n",
                "We recommend finetuning FastPitch (but not HiFi-GAN) using both old speaker data (LJSpeech in this notebook) and the new speaker data. In this case, please modify the JSON manifests when finetuning FastPitch to include speaker information by adding a `speaker` field to each entry:\n",
                "\n",
                "```\n",
                "{\"audio_filepath\": \"new_speaker.wav\", \"text\": \"sample\", \"duration\": 2.6, \"speaker\": 1}\n",
                "{\"audio_filepath\": \"old_speaker.wav\", \"text\": \"LJSpeech sample\", \"duration\": 2.6, \"speaker\": 0}\n",
                "```\n",
                "\n",
                "5 hours of data from the old speaker should be sufficient for training; it's up to you how much data from the old speaker to use in validation.\n",
                "\n",
                "For the training manifest, since we likely have less data from the new speaker, we need to ensure that the model sees a similar amount of new data and old data. We can do this by repeating samples from the new speaker until we have an equivalent number of samples from the old and new speaker. For each sample from the old speaker, please add a sample from the new speaker in the .json.\n",
                "\n",
                "As a toy example, if we use 4 samples of the old speaker and only 2 samples of the new speaker, we would want the order of samples in our manifest to look something like this:\n",
                "\n",
                "```\n",
                "old_speaker_sample_0\n",
                "new_speaker_sample_0\n",
                "old_speaker_sample_1\n",
                "new_speaker_sample_1\n",
                "old_speaker_sample_2\n",
                "new_speaker_sample_0  # Start repeat of new speaker samples\n",
                "old_speaker_sample_3\n",
                "new_speaker_sample_1\n",
                "```\n",
                "\n",
                "Once the manifests are created, we can modify the FastPitch training command to point to the new training and validation JSON files.\n",
                "\n",
                "We also need to update `model.n_speakers=1` to `model.n_speakers=2`, as well as update the `sup_data_types` specified in the config file to include `speaker_id` (`sup_data_types=[align_prior_matrix,pitch,speaker_id]`). Updating these two fields is very important--otherwise the model will not recognize that there is more than one speaker!\n",
                "\n",
                "Ensure the pitch statistics correspond to the new speaker rather than the old speaker for best results.\n",
                "\n",
                "**For HiFiGAN finetuning, the training should be done on the new speaker data.**"
            ]
        }
    ],
    "metadata": {
        "kernelspec": {
            "display_name": "Python 3.9.15 ('ptl_venv')",
            "language": "python",
            "name": "python3"
        },
        "language_info": {
            "codemirror_mode": {
                "name": "ipython",
                "version": 3
            },
            "file_extension": ".py",
            "mimetype": "text/x-python",
            "name": "python",
            "nbconvert_exporter": "python",
            "pygments_lexer": "ipython3",
            "version": "3.9.15"
        },
        "vscode": {
            "interpreter": {
                "hash": "f8a1d50fd7b1e17bd198f085b8ced031398c6134b0da7c4415c17601bbcccc4e"
            }
        }
    },
    "nbformat": 4,
    "nbformat_minor": 5
}<|MERGE_RESOLUTION|>--- conflicted
+++ resolved
@@ -57,18 +57,11 @@
                 "3. Connect to an instance with a GPU (Runtime -> Change runtime type -> select \"GPU\" for hardware accelerator)\n",
                 "4. Run this cell to set up dependencies.\n",
                 "\"\"\"\n",
-                "BRANCH = 'r1.11.0'\n",
+                "BRANCH = 'main'\n",
                 "# # If you're using Google Colab and not running locally, uncomment and run this cell.\n",
                 "# !apt-get install sox libsndfile1 ffmpeg\n",
-<<<<<<< HEAD
-                "# !pip install wget unidecode pynini==2.1.4\n",
-                "# !python -m pip install git+https://github.com/NVIDIA/NeMo.git@$BRANCH#egg=nemo_toolkit[all]\n",
-                "# !wget https://raw.githubusercontent.com/NVIDIA/NeMo/main/nemo_text_processing/install_pynini.sh\n",
-                "# !bash install_pynini.sh"
-=======
                 "# !pip install wget text-unidecode \n",
                 "# !python -m pip install git+https://github.com/NVIDIA/NeMo.git@$BRANCH#egg=nemo_toolkit[all]\n"
->>>>>>> 4a93d287
             ]
         },
         {
@@ -251,14 +244,8 @@
             "source": [
                 "# additional files\n",
                 "!mkdir -p tts_dataset_files && cd tts_dataset_files \\\n",
-<<<<<<< HEAD
-                "&& wget https://raw.githubusercontent.com/NVIDIA/NeMo/$BRANCH/scripts/tts_dataset_files/cmudict-0.7b_nv22.08 \\\n",
-                "&& wget https://raw.githubusercontent.com/NVIDIA/NeMo/$BRANCH/scripts/tts_dataset_files/heteronyms-052722 \\\n",
-                "&& wget https://raw.githubusercontent.com/NVIDIA/NeMo/$BRANCH/nemo_text_processing/text_normalization/en/data/whitelist/lj_speech.tsv \\\n",
-=======
                 "&& wget https://raw.githubusercontent.com/NVIDIA/NeMo/$BRANCH/scripts/tts_dataset_files/cmudict-0.7b_nv22.10 \\\n",
                 "&& wget https://raw.githubusercontent.com/NVIDIA/NeMo/$BRANCH/scripts/tts_dataset_files/heteronyms-052722 \\\n",
->>>>>>> 4a93d287
                 "&& cd .."
             ]
         },
@@ -298,16 +285,9 @@
                 "  train_dataset=./9017_manifest_train_dur_5_mins_local.json \\\n",
                 "  validation_datasets=./9017_manifest_dev_ns_all_local.json \\\n",
                 "  sup_data_path=./fastpitch_sup_data \\\n",
-<<<<<<< HEAD
-                "  phoneme_dict_path=tts_dataset_files/cmudict-0.7b_nv22.08 \\\n",
-                "  heteronyms_path=tts_dataset_files/heteronyms-052722 \\\n",
-                "  whitelist_path=tts_dataset_files/lj_speech.tsv \\\n",
-                "  exp_manager.exp_dir=./ljspeech_to_6097_no_mixing_5_mins \\\n",
-=======
                 "  phoneme_dict_path=tts_dataset_files/cmudict-0.7b_nv22.10 \\\n",
                 "  heteronyms_path=tts_dataset_files/heteronyms-052722 \\\n",
                 "  exp_manager.exp_dir=./ljspeech_to_9017_no_mixing_5_mins \\\n",
->>>>>>> 4a93d287
                 "  +init_from_nemo_model=./tts_en_fastpitch_align.nemo \\\n",
                 "  +trainer.max_steps=1000 ~trainer.max_epochs \\\n",
                 "  trainer.check_val_every_n_epoch=25 \\\n",
@@ -336,18 +316,10 @@
                 "  sup_data_path=./fastpitch_sup_data`\n",
                 "  * We tell the script what manifest files to train and eval on, as well as where supplementary data is located (or will be calculated and saved during training if not provided).\n",
                 "  \n",
-<<<<<<< HEAD
-                "* `phoneme_dict_path=tts_dataset_files/cmudict-0.7b_nv22.08 \n",
-                "heteronyms_path=tts_dataset_files/heteronyms-052722\n",
-                "whitelist_path=tts_dataset_files/lj_speech.tsv \n",
-                "`\n",
-                "  * We tell the script where `phoneme_dict_path`, `heteronyms-052722` and `whitelist_path` are located. These are the additional files we downloaded earlier, and are used in preprocessing the data.\n",
-=======
                 "* `phoneme_dict_path=tts_dataset_files/cmudict-0.7b_nv22.10 \n",
                 "heteronyms_path=tts_dataset_files/heteronyms-052722\n",
                 "`\n",
                 "  * We tell the script where `phoneme_dict_path` and `heteronyms-052722` are located. These are the additional files we downloaded earlier, and are used in preprocessing the data.\n",
->>>>>>> 4a93d287
                 "  \n",
                 "* `exp_manager.exp_dir=./ljspeech_to_9017_no_mixing_5_mins`\n",
                 "  * Where we want to save our log files, tensorboard file, checkpoints, and more.\n",
